--- conflicted
+++ resolved
@@ -140,11 +140,7 @@
   grub_uint64_t pref_address;
   grub_uint32_t init_size;
   grub_uint32_t handover_offset;
-<<<<<<< HEAD
-} __attribute__ ((packed));
-=======
 } GRUB_PACKED;
->>>>>>> 30d83b38
 
 /* Boot parameters for Linux based on 2.6.12. This is used by the setup
    sectors of Linux, and must be simulated by GRUB on EFI, because
