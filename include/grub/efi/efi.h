--- conflicted
+++ resolved
@@ -69,10 +69,7 @@
 				     const grub_efi_guid_t *guid,
 				     void *data,
 				     grub_size_t datasize);
-<<<<<<< HEAD
-=======
 grub_efi_boolean_t EXPORT_FUNC (grub_efi_secure_boot) (void);
->>>>>>> 2aefcae6
 int
 EXPORT_FUNC (grub_efi_compare_device_paths) (const grub_efi_device_path_t *dp1,
 					     const grub_efi_device_path_t *dp2);
