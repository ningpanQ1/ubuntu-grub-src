--- conflicted
+++ resolved
@@ -59,13 +59,6 @@
 #define GRUB_DIR_NAME "@grubdirname@"
 /* Define to 1 if GCC generates calls to __register_frame_info().  */
 #define NEED_REGISTER_FRAME_INFO @NEED_REGISTER_FRAME_INFO@
-<<<<<<< HEAD
-/* Define to 1 to enable disk cache statistics.  */
-#define DISK_CACHE_STATS @DISK_CACHE_STATS@
-/* Define to 1 to make GRUB quieter at boot time.  */
-#define QUIET_BOOT @QUIET_BOOT@
-=======
->>>>>>> 86f54073
 
 #define GRUB_TARGET_CPU "@GRUB_TARGET_CPU@"
 #define GRUB_PLATFORM "@GRUB_PLATFORM@"
