\input texinfo
@c -*-texinfo-*-
@c %**start of header
@setfilename grub.info
@include version.texi
@settitle GNU GRUB Manual @value{VERSION}
@c Unify all our little indices for now.
@syncodeindex fn cp
@syncodeindex vr cp
@syncodeindex ky cp
@syncodeindex pg cp
@syncodeindex tp cp
@c %**end of header

@footnotestyle separate
@paragraphindent 3
@finalout

@copying
This manual is for GNU GRUB (version @value{VERSION},
@value{UPDATED}).

Copyright @copyright{} 1999,2000,2001,2002,2004,2006,2008,2009,2010,2011,2012,2013 Free Software Foundation, Inc.

@quotation
Permission is granted to copy, distribute and/or modify this document
under the terms of the GNU Free Documentation License, Version 1.2 or
any later version published by the Free Software Foundation; with no
Invariant Sections.
@end quotation
@end copying

@dircategory Kernel
@direntry
* GRUB: (grub).                 The GRand Unified Bootloader
* grub-install: (grub)Invoking grub-install.    Install GRUB on your drive
* grub-mkconfig: (grub)Invoking grub-mkconfig.  Generate GRUB configuration
* grub-mkpasswd-pbkdf2: (grub)Invoking grub-mkpasswd-pbkdf2.
* grub-mkrelpath: (grub)Invoking grub-mkrelpath.
* grub-mkrescue: (grub)Invoking grub-mkrescue.  Make a GRUB rescue image
* grub-mount: (grub)Invoking grub-mount.        Mount a file system using GRUB
* grub-probe: (grub)Invoking grub-probe.        Probe device information
* grub-script-check: (grub)Invoking grub-script-check.
@end direntry

@setchapternewpage odd

@titlepage
@sp 10
@title the GNU GRUB manual
@subtitle The GRand Unified Bootloader, version @value{VERSION}, @value{UPDATED}.
@author Gordon Matzigkeit
@author Yoshinori K. Okuji
@author Colin Watson
@author Colin D. Bennett
@c The following two commands start the copyright page.
@page
@vskip 0pt plus 1filll
@insertcopying
@end titlepage

@c Output the table of contents at the beginning.
@contents

@finalout
@headings double

@ifnottex
@node Top
@top GNU GRUB manual

This is the documentation of GNU GRUB, the GRand Unified Bootloader,
a flexible and powerful boot loader program for a wide range of
architectures.

This edition documents version @value{VERSION}.

@insertcopying
@end ifnottex

@menu
* Introduction::                Capturing the spirit of GRUB
* Naming convention::           Names of your drives in GRUB
* OS-specific notes about grub tools:: 
                                Some notes about OS-specific behaviour of GRUB
                                tools
* Installation::                Installing GRUB on your drive
* Booting::                     How to boot different operating systems
* Configuration::               Writing your own configuration file
* Theme file format::           Format of GRUB theme files
* Network::                     Downloading OS images from a network
* Serial terminal::             Using GRUB via a serial line
* Vendor power-on keys::        Changing GRUB behaviour on vendor power-on keys
* Images::                      GRUB image files
* Core image size limitation::  GRUB image files size limitations
* Filesystem::                  Filesystem syntax and semantics
* Interface::                   The menu and the command-line
* Environment::                 GRUB environment variables
* Commands::                    The list of available builtin commands
* Internationalisation::        Topics relating to language support
* Security::                    Authentication, authorisation, and signatures
* Platform limitations::        The list of platform-specific limitations
* Platform-specific operations:: Platform-specific operations
* Supported kernels::           The list of supported kernels
* Troubleshooting::             Error messages produced by GRUB
* Invoking grub-install::       How to use the GRUB installer
* Invoking grub-mkconfig::      Generate a GRUB configuration file
* Invoking grub-mkpasswd-pbkdf2::
                                Generate GRUB password hashes
* Invoking grub-mkrelpath::     Make system path relative to its root
* Invoking grub-mkrescue::      Make a GRUB rescue image
* Invoking grub-mount::         Mount a file system using GRUB
* Invoking grub-probe::         Probe device information for GRUB
* Invoking grub-script-check::  Check GRUB script file for syntax errors
* Obtaining and Building GRUB:: How to obtain and build GRUB
* Reporting bugs::              Where you should send a bug report
* Future::                      Some future plans on GRUB
* Copying This Manual::         Copying This Manual
* Index::
@end menu


@node Introduction
@chapter Introduction to GRUB

@menu
* Overview::                    What exactly GRUB is and how to use it
* History::                     From maggot to house fly
* Changes from GRUB Legacy::    Differences from previous versions
* Features::                    GRUB features
* Role of a boot loader::       The role of a boot loader
@end menu


@node Overview
@section Overview

Briefly, a @dfn{boot loader} is the first software program that runs when
a computer starts.  It is responsible for loading and transferring
control to an operating system @dfn{kernel} software (such as Linux or
GNU Mach).  The kernel, in turn, initializes the rest of the operating
system (e.g. a GNU system).

GNU GRUB is a very powerful boot loader, which can load a wide variety
of free operating systems, as well as proprietary operating systems with
chain-loading@footnote{@dfn{chain-load} is the mechanism for loading
unsupported operating systems by loading another boot loader. It is
typically used for loading DOS or Windows.}. GRUB is designed to
address the complexity of booting a personal computer; both the
program and this manual are tightly bound to that computer platform,
although porting to other platforms may be addressed in the future.

One of the important features in GRUB is flexibility; GRUB understands
filesystems and kernel executable formats, so you can load an arbitrary
operating system the way you like, without recording the physical
position of your kernel on the disk. Thus you can load the kernel
just by specifying its file name and the drive and partition where the
kernel resides.

When booting with GRUB, you can use either a command-line interface
(@pxref{Command-line interface}), or a menu interface (@pxref{Menu
interface}). Using the command-line interface, you type the drive
specification and file name of the kernel manually. In the menu
interface, you just select an OS using the arrow keys. The menu is
based on a configuration file which you prepare beforehand
(@pxref{Configuration}). While in the menu, you can switch to the
command-line mode, and vice-versa. You can even edit menu entries
before using them.

In the following chapters, you will learn how to specify a drive, a
partition, and a file name (@pxref{Naming convention}) to GRUB, how to
install GRUB on your drive (@pxref{Installation}), and how to boot your
OSes (@pxref{Booting}), step by step.


@node History
@section History of GRUB

GRUB originated in 1995 when Erich Boleyn was trying to boot the GNU
Hurd with the University of Utah's Mach 4 microkernel (now known as GNU
Mach).  Erich and Brian Ford designed the Multiboot Specification
(@pxref{Top, Multiboot Specification, Motivation, multiboot, The Multiboot
Specification}), because they were determined not to add to the large
number of mutually-incompatible PC boot methods.

Erich then began modifying the FreeBSD boot loader so that it would
understand Multiboot. He soon realized that it would be a lot easier
to write his own boot loader from scratch than to keep working on the
FreeBSD boot loader, and so GRUB was born.

Erich added many features to GRUB, but other priorities prevented him
from keeping up with the demands of its quickly-expanding user base. In
1999, Gordon Matzigkeit and Yoshinori K. Okuji adopted GRUB as an
official GNU package, and opened its development by making the latest
sources available via anonymous CVS. @xref{Obtaining and Building
GRUB}, for more information.

Over the next few years, GRUB was extended to meet many needs, but it
quickly became clear that its design was not keeping up with the extensions
being made to it, and we reached the point where it was very difficult to
make any further changes without breaking existing features.  Around 2002,
Yoshinori K. Okuji started work on PUPA (Preliminary Universal Programming
Architecture for GNU GRUB), aiming to rewrite the core of GRUB to make it
cleaner, safer, more robust, and more powerful.  PUPA was eventually renamed
to GRUB 2, and the original version of GRUB was renamed to GRUB Legacy.
Small amounts of maintenance continued to be done on GRUB Legacy, but the
last release (0.97) was made in 2005 and at the time of writing it seems
unlikely that there will be another.

By around 2007, GNU/Linux distributions started to use GRUB 2 to limited
extents, and by the end of 2009 multiple major distributions were installing
it by default.


@node Changes from GRUB Legacy
@section Differences from previous versions

GRUB 2 is a rewrite of GRUB (@pxref{History}), although it shares many
characteristics with the previous version, now known as GRUB Legacy.  Users
of GRUB Legacy may need some guidance to find their way around this new
version.

@itemize @bullet
@item
The configuration file has a new name (@file{grub.cfg} rather than
@file{menu.lst} or @file{grub.conf}), new syntax (@pxref{Configuration}) and
many new commands (@pxref{Commands}).  Configuration cannot be copied over
directly, although most GRUB Legacy users should not find the syntax too
surprising.

@item
@file{grub.cfg} is typically automatically generated by
@command{grub-mkconfig} (@pxref{Simple configuration}).  This makes it
easier to handle versioned kernel upgrades.

@item
Partition numbers in GRUB device names now start at 1, not 0 (@pxref{Naming
convention}).

@item
The configuration file is now written in something closer to a full
scripting language: variables, conditionals, and loops are available.

@item
A small amount of persistent storage is available across reboots, using the
@command{save_env} and @command{load_env} commands in GRUB and the
@command{grub-editenv} utility.  This is not available in all configurations
(@pxref{Environment block}).

@item
GRUB 2 has more reliable ways to find its own files and those of target
kernels on multiple-disk systems, and has commands (@pxref{search}) to find
devices using file system labels or Universally Unique Identifiers (UUIDs).

@item
GRUB 2 is available for several other types of system in addition to the PC
BIOS systems supported by GRUB Legacy: PC EFI, PC coreboot, PowerPC, SPARC,
and MIPS Lemote Yeeloong are all supported.

@item
Many more file systems are supported, including but not limited to ext4,
HFS+, and NTFS.

@item
GRUB 2 can read files directly from LVM and RAID devices.

@item
A graphical terminal and a graphical menu system are available.

@item
GRUB 2's interface can be translated, including menu entry names.

@item
The image files (@pxref{Images}) that make up GRUB have been reorganised;
Stage 1, Stage 1.5, and Stage 2 are no more.

@item
GRUB 2 puts many facilities in dynamically loaded modules, allowing the core
image to be smaller, and allowing the core image to be built in more
flexible ways.
@end itemize


@node Features
@section GRUB features

The primary requirement for GRUB is that it be compliant with the
@dfn{Multiboot Specification}, which is described in @ref{Top, Multiboot
Specification, Motivation, multiboot, The Multiboot Specification}.

The other goals, listed in approximate order of importance, are:

@itemize @bullet{}
@item
Basic functions must be straightforward for end-users.

@item
Rich functionality to support kernel experts and designers.

@item
Backward compatibility for booting FreeBSD, NetBSD, OpenBSD, and
Linux. Proprietary kernels (such as DOS, Windows NT, and OS/2) are
supported via a chain-loading function.
@end itemize

Except for specific compatibility modes (chain-loading and the Linux
@dfn{piggyback} format), all kernels will be started in much the same
state as in the Multiboot Specification. Only kernels loaded at 1 megabyte
or above are presently supported. Any attempt to load below that
boundary will simply result in immediate failure and an error message
reporting the problem.

In addition to the requirements above, GRUB has the following features
(note that the Multiboot Specification doesn't require all the features
that GRUB supports):

@table @asis
@item Recognize multiple executable formats
Support many of the @dfn{a.out} variants plus @dfn{ELF}. Symbol
tables are also loaded.

@item Support non-Multiboot kernels
Support many of the various free 32-bit kernels that lack Multiboot
compliance (primarily FreeBSD, NetBSD@footnote{The NetBSD/i386 kernel
is Multiboot-compliant, but lacks support for Multiboot modules.},
OpenBSD, and Linux). Chain-loading of other boot loaders is also
supported.

@item Load multiples modules
Fully support the Multiboot feature of loading multiple modules.

@item Load a configuration file
Support a human-readable text configuration file with preset boot
commands. You can also load another configuration file dynamically and
embed a preset configuration file in a GRUB image file. The list of
commands (@pxref{Commands}) are a superset of those supported on the
command-line. An example configuration file is provided in
@ref{Configuration}.

@item Provide a menu interface
A menu interface listing preset boot commands, with a programmable
timeout, is available. There is no fixed limit on the number of boot
entries, and the current implementation has space for several hundred.

@item Have a flexible command-line interface
A fairly flexible command-line interface, accessible from the menu,
is available to edit any preset commands, or write a new boot command
set from scratch. If no configuration file is present, GRUB drops to
the command-line.

The list of commands (@pxref{Commands}) are a subset of those supported
for configuration files. Editing commands closely resembles the Bash
command-line (@pxref{Command Line Editing, Bash, Command Line Editing,
features, Bash Features}), with @key{TAB}-completion of commands,
devices, partitions, and files in a directory depending on context.

@item Support multiple filesystem types
Support multiple filesystem types transparently, plus a useful explicit
blocklist notation. The currently supported filesystem types are @dfn{Amiga
Fast FileSystem (AFFS)}, @dfn{AtheOS fs}, @dfn{BeFS},
@dfn{BtrFS} (including raid0, raid1, raid10, gzip and lzo),
@dfn{cpio} (little- and big-endian bin, odc and newc variants),
@dfn{Linux ext2/ext3/ext4}, @dfn{DOS FAT12/FAT16/FAT32}, @dfn{exFAT}, @dfn{HFS},
@dfn{HFS+}, @dfn{ISO9660} (including Joliet, Rock-ridge and multi-chunk files),
@dfn{JFS}, @dfn{Minix fs} (versions 1, 2 and 3), @dfn{nilfs2},
@dfn{NTFS} (including compression), @dfn{ReiserFS}, @dfn{ROMFS},
@dfn{Amiga Smart FileSystem (SFS)}, @dfn{Squash4}, @dfn{tar}, @dfn{UDF},
@dfn{BSD UFS/UFS2}, @dfn{XFS}, and @dfn{ZFS} (including lzjb, gzip,
zle, mirror, stripe, raidz1/2/3 and encryption in AES-CCM and AES-GCM).
@xref{Filesystem}, for more information.

@item Support automatic decompression
Can decompress files which were compressed by @command{gzip} or
@command{xz}@footnote{Only CRC32 data integrity check is supported (xz default
is CRC64 so one should use --check=crc32 option). LZMA BCJ filters are
supported.}. This function is both automatic and transparent to the user
(i.e. all functions operate upon the uncompressed contents of the specified
files). This greatly reduces a file size and loading time, a
particularly great benefit for floppies.@footnote{There are a few
pathological cases where loading a very badly organized ELF kernel might
take longer, but in practice this never happen.}

It is conceivable that some kernel modules should be loaded in a
compressed state, so a different module-loading command can be specified
to avoid uncompressing the modules.

@item Access data on any installed device
Support reading data from any or all floppies or hard disk(s) recognized
by the BIOS, independent of the setting of the root device.

@item Be independent of drive geometry translations
Unlike many other boot loaders, GRUB makes the particular drive
translation irrelevant. A drive installed and running with one
translation may be converted to another translation without any adverse
effects or changes in GRUB's configuration.

@item Detect all installed @sc{ram}
GRUB can generally find all the installed @sc{ram} on a PC-compatible
machine. It uses an advanced BIOS query technique for finding all
memory regions. As described on the Multiboot Specification (@pxref{Top,
Multiboot Specification, Motivation, multiboot, The Multiboot
Specification}), not all kernels make use of this information, but GRUB
provides it for those who do.

@item Support Logical Block Address mode
In traditional disk calls (called @dfn{CHS mode}), there is a geometry
translation problem, that is, the BIOS cannot access over 1024
cylinders, so the accessible space is limited to at least 508 MB and to
at most 8GB. GRUB can't universally solve this problem, as there is no
standard interface used in all machines. However, several newer machines
have the new interface, Logical Block Address (@dfn{LBA}) mode. GRUB
automatically detects if LBA mode is available and uses it if
available. In LBA mode, GRUB can access the entire disk.

@item Support network booting
GRUB is basically a disk-based boot loader but also has network
support. You can load OS images from a network by using the @dfn{TFTP}
protocol.

@item Support remote terminals
To support computers with no console, GRUB provides remote terminal
support, so that you can control GRUB from a remote host. Only serial
terminal support is implemented at the moment.
@end table


@node Role of a boot loader
@section The role of a boot loader

The following is a quotation from Gordon Matzigkeit, a GRUB fanatic:

@quotation
Some people like to acknowledge both the operating system and kernel when
they talk about their computers, so they might say they use
``GNU/Linux'' or ``GNU/Hurd''.  Other people seem to think that the
kernel is the most important part of the system, so they like to call
their GNU operating systems ``Linux systems.''

I, personally, believe that this is a grave injustice, because the
@emph{boot loader} is the most important software of all. I used to
refer to the above systems as either ``LILO''@footnote{The LInux LOader,
a boot loader that everybody uses, but nobody likes.} or ``GRUB''
systems.

Unfortunately, nobody ever understood what I was talking about; now I
just use the word ``GNU'' as a pseudonym for GRUB.

So, if you ever hear people talking about their alleged ``GNU'' systems,
remember that they are actually paying homage to the best boot loader
around@dots{} GRUB!
@end quotation

We, the GRUB maintainers, do not (usually) encourage Gordon's level of
fanaticism, but it helps to remember that boot loaders deserve
recognition.  We hope that you enjoy using GNU GRUB as much as we did
writing it.


@node Naming convention
@chapter Naming convention

The device syntax used in GRUB is a wee bit different from what you may
have seen before in your operating system(s), and you need to know it so
that you can specify a drive/partition.

Look at the following examples and explanations:

@example
(fd0)
@end example

First of all, GRUB requires that the device name be enclosed with
@samp{(} and @samp{)}. The @samp{fd} part means that it is a floppy
disk. The number @samp{0} is the drive number, which is counted from
@emph{zero}. This expression means that GRUB will use the whole floppy
disk.

@example
(hd0,msdos2)
@end example

Here, @samp{hd} means it is a hard disk drive. The first integer
@samp{0} indicates the drive number, that is, the first hard disk,
the string @samp{msdos} indicates the partition scheme, while
the second integer, @samp{2}, indicates the partition number (or the
@sc{pc} slice number in the BSD terminology). The partition numbers are
counted from @emph{one}, not from zero (as was the case in previous
versions of GRUB). This expression means the second partition of the
first hard disk drive. In this case, GRUB uses one partition of the
disk, instead of the whole disk.

@example
(hd0,msdos5)
@end example

This specifies the first @dfn{extended partition} of the first hard disk
drive. Note that the partition numbers for extended partitions are
counted from @samp{5}, regardless of the actual number of primary
partitions on your hard disk.

@example
(hd1,msdos1,bsd1)
@end example

This means the BSD @samp{a} partition on first @sc{pc} slice number
of the second hard disk.

Of course, to actually access the disks or partitions with GRUB, you
need to use the device specification in a command, like @samp{set
root=(fd0)} or @samp{parttool (hd0,msdos3) hidden-}. To help you find out
which number specifies a partition you want, the GRUB command-line
(@pxref{Command-line interface}) options have argument
completion. This means that, for example, you only need to type

@example
set root=(
@end example

followed by a @key{TAB}, and GRUB will display the list of drives,
partitions, or file names. So it should be quite easy to determine the
name of your target partition, even with minimal knowledge of the
syntax.

Note that GRUB does @emph{not} distinguish IDE from SCSI - it simply
counts the drive numbers from zero, regardless of their type. Normally,
any IDE drive number is less than any SCSI drive number, although that
is not true if you change the boot sequence by swapping IDE and SCSI
drives in your BIOS.

Now the question is, how to specify a file? Again, consider an
example:

@example
(hd0,msdos1)/vmlinuz
@end example

This specifies the file named @samp{vmlinuz}, found on the first
partition of the first hard disk drive. Note that the argument
completion works with file names, too.

That was easy, admit it. Now read the next chapter, to find out how to
actually install GRUB on your drive.

@node OS-specific notes about grub tools
@chapter OS-specific notes about grub tools

On OS which have device nodes similar to Unix-like OS GRUB tools use the
OS name. E.g. for GNU/Linux:

@example
# @kbd{grub-install /dev/sda}
@end example

On AROS we use another syntax. For volumes:

@example
//:<volume name>
@end example

E.g.

@example
//:DH0
@end example

For disks we use syntax:
@example
//:<driver name>/unit/flags
@end example

E.g.

@example
# @kbd{grub-install //:ata.device/0/0}
@end example

On Windows we use UNC path. For volumes it's typically

@example
\\?\Volume@{<GUID>@}
\\?\<drive letter>:
@end example

E.g.

@example
\\?\Volume@{17f34d50-cf64-4b02-800e-51d79c3aa2ff@}
\\?\C:
@end example


For disks it's

@example
\\?\PhysicalDrive<number>
@end example

E.g.

@example
# @kbd{grub-install \\?\PhysicalDrive0}
@end example

Beware that you may need to further escape the backslashes depending on your
shell.

When compiled with cygwin support then cygwin drive names are automatically
when needed. E.g.

@example
# @kbd{grub-install /dev/sda}
@end example

@node Installation
@chapter Installation

In order to install GRUB as your boot loader, you need to first
install the GRUB system and utilities under your UNIX-like operating
system (@pxref{Obtaining and Building GRUB}). You can do this either
from the source tarball, or as a package for your OS.

After you have done that, you need to install the boot loader on a
drive (floppy or hard disk) by using the utility
@command{grub-install} (@pxref{Invoking grub-install}) on a UNIX-like OS.

GRUB comes with boot images, which are normally put in the directory
@file{/usr/lib/grub/<cpu>-<platform>} (for BIOS-based machines
@file{/usr/lib/grub/i386-pc}). Hereafter, the directory where GRUB images are
initially placed (normally @file{/usr/lib/grub/<cpu>-<platform>}) will be
called the @dfn{image directory}, and the directory where the boot
loader needs to find them (usually @file{/boot}) will be called
the @dfn{boot directory}.

@menu
* Installing GRUB using grub-install::
* Making a GRUB bootable CD-ROM::
* Device map::
* BIOS installation::
@end menu


@node Installing GRUB using grub-install
@section Installing GRUB using grub-install

For information on where GRUB should be installed on PC BIOS platforms,
@pxref{BIOS installation}.

In order to install GRUB under a UNIX-like OS (such
as @sc{gnu}), invoke the program @command{grub-install} (@pxref{Invoking
grub-install}) as the superuser (@dfn{root}).

The usage is basically very simple. You only need to specify one
argument to the program, namely, where to install the boot loader. The
argument has to be either a device file (like @samp{/dev/hda}).
For example, under Linux the following will install GRUB into the MBR
of the first IDE disk:

@example
# @kbd{grub-install /dev/sda}
@end example

Likewise, under GNU/Hurd, this has the same effect:

@example
# @kbd{grub-install /dev/hd0}
@end example

But all the above examples assume that GRUB should put images under
the @file{/boot} directory. If you want GRUB to put images under a directory
other than @file{/boot}, you need to specify the option
@option{--boot-directory}. The typical usage is that you create a GRUB
boot floppy with a filesystem. Here is an example:

@example
@group
# @kbd{mke2fs /dev/fd0}
# @kbd{mount -t ext2 /dev/fd0 /mnt}
# @kbd{mkdir /mnt/boot}
# @kbd{grub-install --boot-directory=/mnt/boot /dev/fd0}
# @kbd{umount /mnt}
@end group
@end example

Some BIOSes have a bug of exposing the first partition of a USB drive as a
floppy instead of exposing the USB drive as a hard disk (they call it
``USB-FDD'' boot). In such cases, you need to install like this:

@example
# @kbd{losetup /dev/loop0 /dev/sdb1}
# @kbd{mount /dev/loop0 /mnt/usb}
# @kbd{grub-install --boot-directory=/mnt/usb/bugbios --force --allow-floppy /dev/loop0}
@end example

This install doesn't conflict with standard install as long as they are in
separate directories.

Note that @command{grub-install} is actually just a shell script and the
real task is done by other tools such as @command{grub-mkimage}. Therefore,
you may run those commands directly to install GRUB, without using
@command{grub-install}. Don't do that, however, unless you are very familiar
with the internals of GRUB. Installing a boot loader on a running OS may be
extremely dangerous.

On EFI systems for fixed disk install you have to mount EFI System Partition.
If you mount it at @file{/boot/efi} then you don't need any special arguments:

@example
# @kbd{grub-install}
@end example

Otherwise you need to specify where your EFI System partition is mounted:

@example
# @kbd{grub-install --efi-directory=/mnt/efi}
@end example

For removable installs you have to use @option{--removable} and specify both
@option{--boot-directory} and @option{--efi-directory}:

@example
# @kbd{grub-install --efi-directory=/mnt/usb --boot-directory=/mnt/usb/boot --removable}
@end example

@node Making a GRUB bootable CD-ROM
@section Making a GRUB bootable CD-ROM

GRUB supports the @dfn{no emulation mode} in the El Torito
specification@footnote{El Torito is a specification for bootable CD
using BIOS functions.}. This means that you can use the whole CD-ROM
from GRUB and you don't have to make a floppy or hard disk image file,
which can cause compatibility problems.

For booting from a CD-ROM, GRUB uses a special image called
@file{cdboot.img}, which is concatenated with @file{core.img}. The
@file{core.img} used for this should be built with at least the
@samp{iso9660} and @samp{biosdisk} modules. Your bootable CD-ROM will
usually also need to include a configuration file @file{grub.cfg} and some
other GRUB modules.

To make a simple generic GRUB rescue CD, you can use the
@command{grub-mkrescue} program (@pxref{Invoking grub-mkrescue}):

@example
$ @kbd{grub-mkrescue -o grub.iso}
@end example

You will often need to include other files in your image. To do this, first
make a top directory for the bootable image, say, @samp{iso}:

@example
$ @kbd{mkdir iso}
@end example

Make a directory for GRUB:

@example
$ @kbd{mkdir -p iso/boot/grub}
@end example

If desired, make the config file @file{grub.cfg} under @file{iso/boot/grub}
(@pxref{Configuration}), and copy any files and directories for the disc to the
directory @file{iso/}.

Finally, make the image:

@example
$ @kbd{grub-mkrescue -o grub.iso iso}
@end example

This produces a file named @file{grub.iso}, which then can be burned
into a CD (or a DVD), or written to a USB mass storage device.

The root device will be set up appropriately on entering your
@file{grub.cfg} configuration file, so you can refer to file names on the CD
without needing to use an explicit device name. This makes it easier to
produce rescue images that will work on both optical drives and USB mass
storage devices.


@node Device map
@section The map between BIOS drives and OS devices

If the device map file exists, the GRUB utilities (@command{grub-probe},
etc.) read it to map BIOS drives to OS devices.  This file consists of lines
like this:

@example
(@var{device}) @var{file}
@end example

@var{device} is a drive specified in the GRUB syntax (@pxref{Device
syntax}), and @var{file} is an OS file, which is normally a device file.

Historically, the device map file was used because GRUB device names had to
be used in the configuration file, and they were derived from BIOS drive
numbers.  The map between BIOS drives and OS devices cannot always be
guessed correctly: for example, GRUB will get the order wrong if you
exchange the boot sequence between IDE and SCSI in your BIOS.

Unfortunately, even OS device names are not always stable.  Modern versions
of the Linux kernel may probe drives in a different order from boot to boot,
and the prefix (@file{/dev/hd*} versus @file{/dev/sd*}) may change depending
on the driver subsystem in use.  As a result, the device map file required
frequent editing on some systems.

GRUB avoids this problem nowadays by using UUIDs or file system labels when
generating @file{grub.cfg}, and we advise that you do the same for any
custom menu entries you write.  If the device map file does not exist, then
the GRUB utilities will assume a temporary device map on the fly.  This is
often good enough, particularly in the common case of single-disk systems.

However, the device map file is not entirely obsolete yet, and it is
used for overriding when current environment is different from the one on boot.
Most common case is if you use a partition or logical volume as a disk for
virtual machine.  You can put any comments in the file if needed,
as the GRUB utilities assume that a line is just a comment if
the first character is @samp{#}.


@node BIOS installation
@section BIOS installation

@heading MBR

The partition table format traditionally used on PC BIOS platforms is called
the Master Boot Record (MBR) format; this is the format that allows up to
four primary partitions and additional logical partitions.  With this
partition table format, there are two ways to install GRUB: it can be
embedded in the area between the MBR and the first partition (called by
various names, such as the "boot track", "MBR gap", or "embedding area", and
which is usually at least 31 KiB), or the core image can be installed in a
file system and a list of the blocks that make it up can be stored in the
first sector of that partition.

Each of these has different problems.  There is no way to reserve space in
the embedding area with complete safety, and some proprietary software is
known to use it to make it difficult for users to work around licensing
restrictions; and systems are sometimes partitioned without leaving enough
space before the first partition.  On the other hand, installing to a
filesystem means that GRUB is vulnerable to its blocks being moved around by
filesystem features such as tail packing, or even by aggressive fsck
implementations, so this approach is quite fragile; and this approach can
only be used if the @file{/boot} filesystem is on the same disk that the
BIOS boots from, so that GRUB does not have to rely on guessing BIOS drive
numbers.

The GRUB development team generally recommends embedding GRUB before the
first partition, unless you have special requirements.  You must ensure that
the first partition starts at least 31 KiB (63 sectors) from the start of
the disk; on modern disks, it is often a performance advantage to align
partitions on larger boundaries anyway, so the first partition might start 1
MiB from the start of the disk.

@heading GPT

Some newer systems use the GUID Partition Table (GPT) format.  This was
specified as part of the Extensible Firmware Interface (EFI), but it can
also be used on BIOS platforms if system software supports it; for example,
GRUB and GNU/Linux can be used in this configuration.  With this format, it
is possible to reserve a whole partition for GRUB, called the BIOS Boot
Partition.  GRUB can then be embedded into that partition without the risk
of being overwritten by other software and without being contained in a
filesystem which might move its blocks around.

When creating a BIOS Boot Partition on a GPT system, you should make sure
that it is at least 31 KiB in size.  (GPT-formatted disks are not usually
particularly small, so we recommend that you make it larger than the bare
minimum, such as 1 MiB, to allow plenty of room for growth.)  You must also
make sure that it has the proper partition type.  Using GNU Parted, you can
set this using a command such as the following:

@example
# @kbd{parted /dev/@var{disk} set @var{partition-number} bios_grub on}
@end example

If you are using gdisk, set the partition type to @samp{0xEF02}.  With
partitioning programs that require setting the GUID directly, it should be
@samp{21686148-6449-6e6f-744e656564454649}.

@strong{Caution:} Be very careful which partition you select!  When GRUB
finds a BIOS Boot Partition during installation, it will automatically
overwrite part of it.  Make sure that the partition does not contain any
other data.


@node Booting
@chapter Booting

GRUB can load Multiboot-compliant kernels in a consistent way,
but for some free operating systems you need to use some OS-specific
magic.

@menu
* General boot methods::        How to boot OSes with GRUB generally
* Loopback booting::            Notes on booting from loopbacks
* OS-specific notes::           Notes on some operating systems
@end menu


@node General boot methods
@section How to boot operating systems

GRUB has two distinct boot methods. One of the two is to load an
operating system directly, and the other is to chain-load another boot
loader which then will load an operating system actually. Generally
speaking, the former is more desirable, because you don't need to
install or maintain other boot loaders and GRUB is flexible enough to
load an operating system from an arbitrary disk/partition. However,
the latter is sometimes required, since GRUB doesn't support all the
existing operating systems natively.

@menu
* Loading an operating system directly::
* Chain-loading::
@end menu


@node Loading an operating system directly
@subsection How to boot an OS directly with GRUB

Multiboot (@pxref{Top, Multiboot Specification, Motivation, multiboot,
The Multiboot Specification}) is the native format supported by GRUB.
For the sake of convenience, there is also support for Linux, FreeBSD,
NetBSD and OpenBSD. If you want to boot other operating systems, you
will have to chain-load them (@pxref{Chain-loading}).

FIXME: this section is incomplete.

@enumerate
@item
Run the command @command{boot} (@pxref{boot}).
@end enumerate

However, DOS and Windows have some deficiencies, so you might have to
use more complicated instructions. @xref{DOS/Windows}, for more
information.


@node Chain-loading
@subsection Chain-loading an OS

Operating systems that do not support Multiboot and do not have specific
support in GRUB (specific support is available for Linux, FreeBSD, NetBSD
and OpenBSD) must be chain-loaded, which involves loading another boot
loader and jumping to it in real mode.

The @command{chainloader} command (@pxref{chainloader}) is used to set this
up.  It is normally also necessary to load some GRUB modules and set the
appropriate root device.  Putting this together, we get something like this,
for a Windows system on the first partition of the first hard disk:

@verbatim
menuentry "Windows" {
	insmod chain
	insmod ntfs
	set root=(hd0,1)
	chainloader +1
}
@end verbatim
@c FIXME: document UUIDs.

On systems with multiple hard disks, an additional workaround may be
required.  @xref{DOS/Windows}.

Chain-loading is only supported on PC BIOS and EFI platforms.

@node Loopback booting
@section Loopback booting
GRUB is able to read from an image (be it one of CD or HDD) stored on
any of its accessible storages (refer to @pxref{loopback} command).
However the OS itself should be able to find its root. This usually
involves running a userspace program running before the real root
is discovered. This is achieved by GRUB loading a specially made
small image and passing it as ramdisk to the kernel. This is achieved
by commands @command{kfreebsd_module}, @command{knetbsd_module_elf},
@command{kopenbsd_ramdisk}, @command{initrd} (@pxref{initrd}),
@command{initrd16} (@pxref{initrd}), @command{multiboot_module},
@command{multiboot2_module} or @command{xnu_ramdisk}
depending on the loader. Note that for knetbsd the image must be put
inside miniroot.kmod and the whole miniroot.kmod has to be loaded. In
kopenbsd payload this is disabled by default. Aditionally behaviour of
initial ramdisk depends on command line options. Several distributors provide
the image for this purpose or it's integrated in their standard ramdisk and
activated by special option. Consult your kernel and distribution manual for
more details. Other loaders like appleloader, chainloader (BIOS, EFI, coreboot),
freedos, ntldr and plan9 provide no possibility of loading initial ramdisk and
as far as author is aware the payloads in question don't support either initial
ramdisk or discovering loopback boot in other way and as such not bootable this
way. Please consider alternative boot methods like copying all files
from the image to actual partition. Consult your OS documentation for
more details

@node OS-specific notes
@section Some caveats on OS-specific issues

Here, we describe some caveats on several operating systems.

@menu
* GNU/Hurd::
* GNU/Linux::
* NetBSD::
* DOS/Windows::
@end menu


@node GNU/Hurd
@subsection GNU/Hurd

Since GNU/Hurd is Multiboot-compliant, it is easy to boot it; there is
nothing special about it. But do not forget that you have to specify a
root partition to the kernel.

@enumerate
@item
Set GRUB's root device to the same drive as GNU/Hurd's.  The command
@code{search --set=root --file /boot/gnumach.gz} or similar may help you
(@pxref{search}).

@item 
Load the kernel and the modules, like this:

@example
@group
grub> @kbd{multiboot /boot/gnumach.gz root=device:hd0s1}
grub> @kbd{module  /hurd/ext2fs.static ext2fs --readonly \
                   --multiboot-command-line='$@{kernel-command-line@}' \
                   --host-priv-port='$@{host-port@}' \
                   --device-master-port='$@{device-port@}' \
                   --exec-server-task='$@{exec-task@}' -T typed '$@{root@}' \
                   '$(task-create)' '$(task-resume)'}
grub> @kbd{module /lib/ld.so.1 exec /hurd/exec '$(exec-task=task-create)'}
@end group
@end example

@item
Finally, run the command @command{boot} (@pxref{boot}).
@end enumerate


@node GNU/Linux
@subsection GNU/Linux

It is relatively easy to boot GNU/Linux from GRUB, because it somewhat
resembles to boot a Multiboot-compliant OS.

@enumerate
@item
Set GRUB's root device to the same drive as GNU/Linux's.  The command
@code{search --set=root --file /vmlinuz} or similar may help you
(@pxref{search}).

@item
Load the kernel using the command @command{linux} (@pxref{linux}):

@example
grub> @kbd{linux /vmlinuz root=/dev/sda1}
@end example

If you need to specify some kernel parameters, just append them to the
command.  For example, to set @option{acpi} to @samp{off}, do this:

@example
grub> @kbd{linux /vmlinuz root=/dev/sda1 acpi=off}
@end example

See the documentation in the Linux source tree for complete information on
the available options.

With @command{linux} GRUB uses 32-bit protocol. Some BIOS services like APM
or EDD aren't available with this protocol. In this case you need to use
@command{linux16}

@example
grub> @kbd{linux16 /vmlinuz root=/dev/sda1 acpi=off}
@end example 

@item
If you use an initrd, execute the command @command{initrd} (@pxref{initrd})
after @command{linux}:

@example
grub> @kbd{initrd /initrd}
@end example

If you used @command{linux16} you need to use @command{initrd16}:

@example
grub> @kbd{initrd16 /initrd}
@end example

@item
Finally, run the command @command{boot} (@pxref{boot}).
@end enumerate

@strong{Caution:} If you use an initrd and specify the @samp{mem=}
option to the kernel to let it use less than actual memory size, you
will also have to specify the same memory size to GRUB. To let GRUB know
the size, run the command @command{uppermem} @emph{before} loading the
kernel. @xref{uppermem}, for more information.


@node NetBSD
@subsection NetBSD

Booting a NetBSD kernel from GRUB is also relatively easy: first set
GRUB's root device, then load the kernel and the modules, and finally
run @command{boot}.

@enumerate
@item
Set GRUB's root device to the partition holding the NetBSD root file
system.  For a disk with a NetBSD disk label, this is usually the first
partition (a:).  In that case, and assuming that the partition is on the
first hard disk, set GRUB's root device as follows:

@example
grub> @kbd{insmod part_bsd}
grub> @kbd{set root=(hd0,netbsd1)}
@end example

For a disk with a GUID Partition Table (GPT), and assuming that the
NetBSD root partition is the third GPT partition, do this:

@example
grub> @kbd{insmod part_gpt}
grub> @kbd{set root=(hd0,gpt3)}
@end example

@item
Load the kernel using the command @command{knetbsd}:

@example
grub> @kbd{knetbsd /netbsd}
@end example

Various options may be given to @command{knetbsd}.  These options are,
for the most part, the same as in the NetBSD boot loader.  For instance,
to boot the system in single-user mode and with verbose messages, do
this:

@example
grub> @kbd{knetbsd /netbsd -s -v}
@end example

@item
If needed, load kernel modules with the command
@command{knetbsd_module_elf}.  A typical example is the module for the
root file system:

@example
grub> @kbd{knetbsd_module_elf /stand/amd64/6.0/modules/ffs/ffs.kmod}
@end example

@item
Finally, run the command @command{boot} (@pxref{boot}).
@end enumerate


@node DOS/Windows
@subsection DOS/Windows

GRUB cannot boot DOS or Windows directly, so you must chain-load them
(@pxref{Chain-loading}). However, their boot loaders have some critical
deficiencies, so it may not work to just chain-load them. To overcome
the problems, GRUB provides you with two helper functions.

If you have installed DOS (or Windows) on a non-first hard disk, you
have to use the disk swapping technique, because that OS cannot boot
from any disks but the first one. The workaround used in GRUB is the
command @command{drivemap} (@pxref{drivemap}), like this:

@example
drivemap -s (hd0) (hd1)
@end example

This performs a @dfn{virtual} swap between your first and second hard
drive.

@strong{Caution:} This is effective only if DOS (or Windows) uses BIOS
to access the swapped disks. If that OS uses a special driver for the
disks, this probably won't work.

Another problem arises if you installed more than one set of DOS/Windows
onto one disk, because they could be confused if there are more than one
primary partitions for DOS/Windows. Certainly you should avoid doing
this, but there is a solution if you do want to do so. Use the partition
hiding/unhiding technique.

If GRUB @dfn{hides} a DOS (or Windows) partition (@pxref{parttool}), DOS (or
Windows) will ignore the partition. If GRUB @dfn{unhides} a DOS (or Windows)
partition, DOS (or Windows) will detect the partition. Thus, if you have
installed DOS (or Windows) on the first and the second partition of the
first hard disk, and you want to boot the copy on the first partition, do
the following:

@example
@group
parttool (hd0,1) hidden-
parttool (hd0,2) hidden+
set root=(hd0,1)
chainloader +1
parttool @verb{'${root}'} boot+
boot
@end group
@end example


@node Configuration
@chapter Writing your own configuration file

GRUB is configured using @file{grub.cfg}, usually located under
@file{/boot/grub}.  This file is quite flexible, but most users will not
need to write the whole thing by hand.

@menu
* Simple configuration::        Recommended for most users
* Shell-like scripting::        For power users and developers
* Multi-boot manual config::    For non-standard multi-OS scenarios
* Embedded configuration::      Embedding a configuration file into GRUB
@end menu


@node Simple configuration
@section Simple configuration handling

The program @command{grub-mkconfig} (@pxref{Invoking grub-mkconfig})
generates @file{grub.cfg} files suitable for most cases.  It is suitable for
use when upgrading a distribution, and will discover available kernels and
attempt to generate menu entries for them.

@command{grub-mkconfig} does have some limitations.  While adding extra
custom menu entries to the end of the list can be done by editing
@file{/etc/grub.d/40_custom} or creating @file{/boot/grub/custom.cfg},
changing the order of menu entries or changing their titles may require
making complex changes to shell scripts stored in @file{/etc/grub.d/}.  This
may be improved in the future.  In the meantime, those who feel that it
would be easier to write @file{grub.cfg} directly are encouraged to do so
(@pxref{Booting}, and @ref{Shell-like scripting}), and to disable any system
provided by their distribution to automatically run @command{grub-mkconfig}.

The file @file{/etc/default/grub} controls the operation of
@command{grub-mkconfig}.  It is sourced by a shell script, and so must be
valid POSIX shell input; normally, it will just be a sequence of
@samp{KEY=value} lines, but if the value contains spaces or other special
characters then it must be quoted.  For example:

@example
GRUB_TERMINAL_INPUT="console serial"
@end example

Valid keys in @file{/etc/default/grub} are as follows:

@table @samp
@item GRUB_DEFAULT
The default menu entry.  This may be a number, in which case it identifies
the Nth entry in the generated menu counted from zero, or the title of a
menu entry, or the special string @samp{saved}.  Using the id may be
useful if you want to set a menu entry as the default even though there may
be a variable number of entries before it.

For example, if you have:

@verbatim
menuentry 'Example GNU/Linux distribution' --class gnu-linux --id example-gnu-linux {
	...
}
@end verbatim

then you can make this the default using:

@example
GRUB_DEFAULT=example-gnu-linux
@end example

Previously it was documented the way to use entry title. While this still
works it's not recommended since titles often contain unstable device names
and may be translated

If you set this to @samp{saved}, then the default menu entry will be that
saved by @samp{GRUB_SAVEDEFAULT} or @command{grub-set-default}.  This relies on
the environment block, which may not be available in all situations
(@pxref{Environment block}).

The default is @samp{0}.

@item GRUB_SAVEDEFAULT
If this option is set to @samp{true}, then, when an entry is selected, save
it as a new default entry for use by future runs of GRUB.  This is only
useful if @samp{GRUB_DEFAULT=saved}; it is a separate option because
@samp{GRUB_DEFAULT=saved} is useful without this option, in conjunction with
@command{grub-set-default}.  Unset by default.
This option relies on the environment block, which may not be available in
all situations (@pxref{Environment block}).

@item GRUB_TIMEOUT
Boot the default entry this many seconds after the menu is displayed, unless
a key is pressed.  The default is @samp{5}.  Set to @samp{0} to boot
immediately without displaying the menu, or to @samp{-1} to wait
indefinitely.

If @samp{GRUB_TIMEOUT_STYLE} is set to @samp{countdown} or @samp{hidden},
the timeout is instead counted before the menu is displayed.

@item GRUB_TIMEOUT_STYLE
If this option is unset or set to @samp{menu}, then GRUB will display the
menu and then wait for the timeout set by @samp{GRUB_TIMEOUT} to expire
before booting the default entry.  Pressing a key interrupts the timeout.

If this option is set to @samp{countdown} or @samp{hidden}, then, before
displaying the menu, GRUB will wait for the timeout set by
@samp{GRUB_TIMEOUT} to expire.  If @key{ESC} is pressed during that time, it
will display the menu and wait for input.  If a hotkey associated with a
menu entry is pressed, it will boot the associated menu entry immediately.
If the timeout expires before either of these happens, it will boot the
default entry.  In the @samp{countdown} case, it will show a one-line
indication of the remaining time.

@item GRUB_DEFAULT_BUTTON
@itemx GRUB_TIMEOUT_BUTTON
@itemx GRUB_TIMEOUT_STYLE_BUTTON
@itemx GRUB_BUTTON_CMOS_ADDRESS
Variants of the corresponding variables without the @samp{_BUTTON} suffix,
used to support vendor-specific power buttons.  @xref{Vendor power-on keys}.

@item GRUB_DISTRIBUTOR
Set by distributors of GRUB to their identifying name.  This is used to
generate more informative menu entry titles.

@item GRUB_TERMINAL_INPUT
Select the terminal input device.  You may select multiple devices here,
separated by spaces.

Valid terminal input names depend on the platform, but may include
@samp{console} (native platform console), @samp{serial} (serial terminal),
@samp{serial_<port>} (serial terminal with explicit port selection),
@samp{at_keyboard} (PC AT keyboard), or @samp{usb_keyboard} (USB keyboard
using the HID Boot Protocol, for cases where the firmware does not handle
this).

The default is to use the platform's native terminal input.

@item GRUB_TERMINAL_OUTPUT
Select the terminal output device.  You may select multiple devices here,
separated by spaces.

Valid terminal output names depend on the platform, but may include
@samp{console} (native platform console), @samp{serial} (serial terminal),
@samp{serial_<port>} (serial terminal with explicit port selection),
@samp{gfxterm} (graphics-mode output), @samp{vga_text} (VGA text output),
@samp{mda_text} (MDA text output), @samp{morse} (Morse-coding using system
beeper) or @samp{spkmodem} (simple data protocol using system speaker).

@samp{spkmodem} is useful when no serial port is available. Connect the output
of sending system (where GRUB is running) to line-in of receiving system
(usually developer machine).
On receiving system compile @samp{spkmodem-recv} from
@samp{util/spkmodem-recv.c} and run:

@example
parecord --channels=1 --rate=48000 --format=s16le | ./spkmodem-recv
@end example

The default is to use the platform's native terminal output.

@item GRUB_TERMINAL
If this option is set, it overrides both @samp{GRUB_TERMINAL_INPUT} and
@samp{GRUB_TERMINAL_OUTPUT} to the same value.

@item GRUB_SERIAL_COMMAND
A command to configure the serial port when using the serial console.
@xref{serial}.  Defaults to @samp{serial}.

@item GRUB_CMDLINE_LINUX
Command-line arguments to add to menu entries for the Linux kernel.

@item GRUB_CMDLINE_LINUX_DEFAULT
Unless @samp{GRUB_DISABLE_RECOVERY} is set to @samp{true}, two menu
entries will be generated for each Linux kernel: one default entry and one
entry for recovery mode.  This option lists command-line arguments to add
only to the default menu entry, after those listed in
@samp{GRUB_CMDLINE_LINUX}.

@item GRUB_CMDLINE_NETBSD
@itemx GRUB_CMDLINE_NETBSD_DEFAULT
As @samp{GRUB_CMDLINE_LINUX} and @samp{GRUB_CMDLINE_LINUX_DEFAULT}, but for
NetBSD.

@item GRUB_CMDLINE_GNUMACH
As @samp{GRUB_CMDLINE_LINUX}, but for GNU Mach.

@item GRUB_CMDLINE_XEN
@itemx GRUB_CMDLINE_XEN_DEFAULT
The values of these options are passed to Xen hypervisor Xen menu entries,
for all respectively normal entries.

@item GRUB_CMDLINE_LINUX_XEN_REPLACE
@item GRUB_CMDLINE_LINUX_XEN_REPLACE_DEFAULT
The values of these options replace the values of @samp{GRUB_CMDLINE_LINUX}
and @samp{GRUB_CMDLINE_LINUX_DEFAULT} for Linux and Xen menu entries.

@item GRUB_DISABLE_LINUX_UUID
Normally, @command{grub-mkconfig} will generate menu entries that use
universally-unique identifiers (UUIDs) to identify the root filesystem to
the Linux kernel, using a @samp{root=UUID=...} kernel parameter.  This is
usually more reliable, but in some cases it may not be appropriate.  To
disable the use of UUIDs, set this option to @samp{true}.

@item GRUB_DISABLE_RECOVERY
If this option is set to @samp{true}, disable the generation of recovery
mode menu entries.

@item GRUB_VIDEO_BACKEND
If graphical video support is required, either because the @samp{gfxterm}
graphical terminal is in use or because @samp{GRUB_GFXPAYLOAD_LINUX} is set,
then @command{grub-mkconfig} will normally load all available GRUB video
drivers and use the one most appropriate for your hardware.  If you need to
override this for some reason, then you can set this option.

After @command{grub-install} has been run, the available video drivers are
listed in @file{/boot/grub/video.lst}.

@item GRUB_GFXMODE
Set the resolution used on the @samp{gfxterm} graphical terminal.  Note that
you can only use modes which your graphics card supports via VESA BIOS
Extensions (VBE), so for example native LCD panel resolutions may not be
available.  The default is @samp{auto}, which tries to select a preferred
resolution.  @xref{gfxmode}.

@item GRUB_BACKGROUND
Set a background image for use with the @samp{gfxterm} graphical terminal.
The value of this option must be a file readable by GRUB at boot time, and
it must end with @file{.png}, @file{.tga}, @file{.jpg}, or @file{.jpeg}.
The image will be scaled if necessary to fit the screen.

@item GRUB_THEME
Set a theme for use with the @samp{gfxterm} graphical terminal.

@item GRUB_GFXPAYLOAD_LINUX
Set to @samp{text} to force the Linux kernel to boot in normal text mode,
@samp{keep} to preserve the graphics mode set using @samp{GRUB_GFXMODE},
@samp{@var{width}x@var{height}}[@samp{x@var{depth}}] to set a particular
graphics mode, or a sequence of these separated by commas or semicolons to
try several modes in sequence.  @xref{gfxpayload}.

Depending on your kernel, your distribution, your graphics card, and the
phase of the moon, note that using this option may cause GNU/Linux to suffer
from various display problems, particularly during the early part of the
boot sequence.  If you have problems, set this option to @samp{text} and
GRUB will tell Linux to boot in normal text mode.

@item GRUB_DISABLE_OS_PROBER
Normally, @command{grub-mkconfig} will try to use the external
@command{os-prober} program, if installed, to discover other operating
systems installed on the same system and generate appropriate menu entries
for them.  Set this option to @samp{true} to disable this.

@item GRUB_OS_PROBER_SKIP_LIST
List of space-separated FS UUIDs of filesystems to be ignored from os-prober
output. For efi chainloaders it's <UUID>@@<EFI FILE>

@item GRUB_DISABLE_SUBMENU
Normally, @command{grub-mkconfig} will generate top level menu entry for
the kernel with highest version number and put all other found kernels
or alternative menu entries for recovery mode in submenu. For entries returned
by @command{os-prober} first entry will be put on top level and all others
in submenu. If this option is set to @samp{y}, flat menu with all entries
on top level will be generated instead. Changing this option will require
changing existing values of @samp{GRUB_DEFAULT}, @samp{fallback} (@pxref{fallback})
and @samp{default} (@pxref{default}) environment variables as well as saved
default entry using @command{grub-set-default} and value used with
@command{grub-reboot}.

@item GRUB_ENABLE_CRYPTODISK
If set to @samp{y}, @command{grub-mkconfig} and @command{grub-install} will
check for encrypted disks and generate additional commands needed to access
them during boot.  Note that in this case unattended boot is not possible
because GRUB will wait for passphrase to unlock encrypted container.

@item GRUB_INIT_TUNE
Play a tune on the speaker when GRUB starts.  This is particularly useful
for users unable to see the screen.  The value of this option is passed
directly to @ref{play}.

@item GRUB_BADRAM
If this option is set, GRUB will issue a @ref{badram} command to filter
out specified regions of RAM.

@item GRUB_PRELOAD_MODULES
This option may be set to a list of GRUB module names separated by spaces.
Each module will be loaded as early as possible, at the start of
@file{grub.cfg}.

@item GRUB_RECORDFAIL_TIMEOUT
If this option is set, it overrides the default recordfail setting.  A
setting of -1 causes GRUB to wait for user input indefinitely.  However, a
false positive in the recordfail mechanism may occur if power is lost during
boot before boot success is recorded in userspace.  The default setting is
30, which causes GRUB to wait for user input for thirty seconds before
continuing.  This default allows interactive users the opportunity to switch
to a different, working kernel, while avoiding a false positive causing the
boot to block indefinitely on headless and appliance systems where access to
a console is restricted or limited.

This option is only effective when GRUB was configured with the
@option{--enable-quick-boot} option.

@item GRUB_RECOVERY_TITLE
This option sets the English text of the string that will be displayed in
parentheses to indicate that a boot option is provided to help users recover
a broken system.  The default is "recovery mode".

<<<<<<< HEAD
=======
@item GRUB_FORCE_PARTUUID
This option forces the root disk entry to be the specified PARTUUID instead
of whatever would be used instead. This is useful when you control the
partitioning of the disk but cannot guarantee what the actual hardware
will be, for example in virtual machine images.
Setting this option to @samp{12345678-01} will produce:
root=PARTUUID=12345678-01

@item GRUB_DISABLE_INITRD
Then set to @samp{true}, this option prevents an initrd to be used at boot
time, regardless of whether one is detected or not. @command{grub-mkconfig}
will therefore not generate any initrd lines.

>>>>>>> ab90e834
@end table

The following options are still accepted for compatibility with existing
configurations, but have better replacements:

@table @samp
@item GRUB_HIDDEN_TIMEOUT
Wait this many seconds before displaying the menu.  If @key{ESC} is pressed
during that time, display the menu and wait for input according to
@samp{GRUB_TIMEOUT}.  If a hotkey associated with a menu entry is pressed,
boot the associated menu entry immediately.  If the timeout expires before
either of these happens, display the menu for the number of seconds
specified in @samp{GRUB_TIMEOUT} before booting the default entry.

If you set @samp{GRUB_HIDDEN_TIMEOUT}, you should also set
@samp{GRUB_TIMEOUT=0} so that the menu is not displayed at all unless
@key{ESC} is pressed.

This option is unset by default, and is deprecated in favour of the less
confusing @samp{GRUB_TIMEOUT_STYLE=countdown} or
@samp{GRUB_TIMEOUT_STYLE=hidden}.

@item GRUB_HIDDEN_TIMEOUT_QUIET
In conjunction with @samp{GRUB_HIDDEN_TIMEOUT}, set this to @samp{true} to
suppress the verbose countdown while waiting for a key to be pressed before
displaying the menu.

This option is unset by default, and is deprecated in favour of the less
confusing @samp{GRUB_TIMEOUT_STYLE=countdown}.

@item GRUB_HIDDEN_TIMEOUT_BUTTON
Variant of @samp{GRUB_HIDDEN_TIMEOUT}, used to support vendor-specific power
buttons.  @xref{Vendor power-on keys}.

This option is unset by default, and is deprecated in favour of the less
confusing @samp{GRUB_TIMEOUT_STYLE=countdown} or
@samp{GRUB_TIMEOUT_STYLE=hidden}.

@end table

For more detailed customisation of @command{grub-mkconfig}'s output, you may
edit the scripts in @file{/etc/grub.d} directly.
@file{/etc/grub.d/40_custom} is particularly useful for adding entire custom
menu entries; simply type the menu entries you want to add at the end of
that file, making sure to leave at least the first two lines intact.


@node Shell-like scripting
@section Writing full configuration files directly

@c Some of this section is derived from the GNU Bash manual page, also
@c copyrighted by the FSF.

@file{grub.cfg} is written in GRUB's built-in scripting language, which has
a syntax quite similar to that of GNU Bash and other Bourne shell
derivatives.

@heading Words

A @dfn{word} is a sequence of characters considered as a single unit by
GRUB.  Words are separated by @dfn{metacharacters}, which are the following
plus space, tab, and newline:

@example
@{ @} | & $ ; < >
@end example
 
Quoting may be used to include metacharacters in words; see below.

@heading Reserved words

Reserved words have a special meaning to GRUB.  The following words are
recognised as reserved when unquoted and either the first word of a simple
command or the third word of a @code{for} command:

@example
! [[ ]] @{ @}
case do done elif else esac fi for function
if in menuentry select then time until while
@end example

Not all of these reserved words have a useful purpose yet; some are reserved
for future expansion.

@heading Quoting

Quoting is used to remove the special meaning of certain characters or
words.  It can be used to treat metacharacters as part of a word, to prevent
reserved words from being recognised as such, and to prevent variable
expansion.

There are three quoting mechanisms: the escape character, single quotes, and
double quotes.

A non-quoted backslash (\) is the @dfn{escape character}.  It preserves the
literal value of the next character that follows, with the exception of
newline.

Enclosing characters in single quotes preserves the literal value of each
character within the quotes.  A single quote may not occur between single
quotes, even when preceded by a backslash.

Enclosing characters in double quotes preserves the literal value of all
characters within the quotes, with the exception of @samp{$} and @samp{\}.
The @samp{$} character retains its special meaning within double quotes.
The backslash retains its special meaning only when followed by one of the
following characters: @samp{$}, @samp{"}, @samp{\}, or newline.  A
backslash-newline pair is treated as a line continuation (that is, it is
removed from the input stream and effectively ignored@footnote{Currently a
backslash-newline pair within a variable name is not handled properly, so
use this feature with some care.}).  A double quote may be quoted within
double quotes by preceding it with a backslash.

@heading Variable expansion

The @samp{$} character introduces variable expansion.  The variable name to
be expanded may be enclosed in braces, which are optional but serve to
protect the variable to be expanded from characters immediately following it
which could be interpreted as part of the name.

Normal variable names begin with an alphabetic character, followed by zero
or more alphanumeric characters.  These names refer to entries in the GRUB
environment (@pxref{Environment}).

Positional variable names consist of one or more digits.  They represent
parameters passed to function calls, with @samp{$1} representing the first
parameter, and so on.

The special variable name @samp{?} expands to the exit status of the most
recently executed command.  When positional variable names are active, other
special variable names @samp{@@}, @samp{*} and @samp{#} are defined and they
expand to all positional parameters with necessary quoting, positional
parameters without any quoting, and positional parameter count respectively.

@heading Comments

A word beginning with @samp{#} causes that word and all remaining characters
on that line to be ignored.

@heading Simple commands

A @dfn{simple command} is a sequence of words separated by spaces or tabs
and terminated by a semicolon or a newline.  The first word specifies the
command to be executed.  The remaining words are passed as arguments to the
invoked command.

The return value of a simple command is its exit status.  If the reserved
word @code{!} precedes the command, then the return value is instead the
logical negation of the command's exit status.

@heading Compound commands

A @dfn{compound command} is one of the following:

@table @asis
@item for @var{name} in @var{word} @dots{}; do @var{list}; done
The list of words following @code{in} is expanded, generating a list of
items.  The variable @var{name} is set to each element of this list in turn,
and @var{list} is executed each time.  The return value is the exit status
of the last command that executes.  If the expansion of the items following
@code{in} results in an empty list, no commands are executed, and the return
status is 0.

@item if @var{list}; then @var{list}; [elif @var{list}; then @var{list};] @dots{} [else @var{list};] fi
The @code{if} @var{list} is executed.  If its exit status is zero, the
@code{then} @var{list} is executed.  Otherwise, each @code{elif} @var{list}
is executed in turn, and if its exit status is zero, the corresponding
@code{then} @var{list} is executed and the command completes.  Otherwise,
the @code{else} @var{list} is executed, if present.  The exit status is the
exit status of the last command executed, or zero if no condition tested
true.

@item while @var{cond}; do @var{list}; done
@itemx until @var{cond}; do @var{list}; done
The @code{while} command continuously executes the @code{do} @var{list} as
long as the last command in @var{cond} returns an exit status of zero.  The
@code{until} command is identical to the @code{while} command, except that
the test is negated; the @code{do} @var{list} is executed as long as the
last command in @var{cond} returns a non-zero exit status.  The exit status
of the @code{while} and @code{until} commands is the exit status of the last
@code{do} @var{list} command executed, or zero if none was executed.

@item function @var{name} @{ @var{command}; @dots{} @}
This defines a function named @var{name}.  The @dfn{body} of the function is
the list of commands within braces, each of which must be terminated with a
semicolon or a newline.  This list of commands will be executed whenever
@var{name} is specified as the name of a simple command.  Function
definitions do not affect the exit status in @code{$?}.  When executed, the
exit status of a function is the exit status of the last command executed in
the body.

@item menuentry @var{title} [@option{--class=class} @dots{}] [@option{--users=users}] [@option{--unrestricted}] [@option{--hotkey=key}] [@option{--id=id}] @{ @var{command}; @dots{} @}
@xref{menuentry}.
@end table

@heading Built-in Commands

Some built-in commands are also provided by GRUB script to help script
writers perform actions that are otherwise not possible.  For example, these
include commands to jump out of a loop without fully completing it, etc.

@table @asis
@item break [@code{n}]
Exit from within a @code{for}, @code{while}, or @code{until} loop.  If
@code{n} is specified, break @code{n} levels.  @code{n} must be greater than
or equal to 1.  If @code{n} is greater than the number of enclosing loops,
all enclosing loops are exited.  The return value is 0 unless @code{n} is
not greater than or equal to 1.

@item continue [@code{n}]
Resume the next iteration of the enclosing @code{for}, @code{while} or
@code{until} loop.  If @code{n} is specified, resume at the @code{n}th
enclosing loop.  @code{n} must be greater than or equal to 1.  If @code{n}
is greater than the number of enclosing loops, the last enclosing loop (the
@dfn{top-level} loop) is resumed.  The return value is 0 unless @code{n} is
not greater than or equal to 1.

@item return [@code{n}]
Causes a function to exit with the return value specified by @code{n}.  If
@code{n} is omitted, the return status is that of the last command executed
in the function body.  If used outside a function the return status is
false.

@item setparams [@code{arg}] @dots{}
Replace positional parameters starting with @code{$1} with arguments to
@command{setparams}.

@item shift [@code{n}]
The positional parameters from @code{n}+1 @dots{} are renamed to
@code{$1}@dots{}.  Parameters represented by the numbers @code{$#} down to
@code{$#}-@code{n}+1 are unset.  @code{n} must be a non-negative number less
than or equal to @code{$#}.  If @code{n} is 0, no parameters are changed.
If @code{n} is not given, it is assumed to be 1.  If @code{n} is greater
than @code{$#}, the positional parameters are not changed.  The return
status is greater than zero if @code{n} is greater than @code{$#} or less
than zero; otherwise 0.

@end table

@node Multi-boot manual config
@section Multi-boot manual config

Currently autogenerating config files for multi-boot environments depends on
os-prober and has several shortcomings. While fixing it is scheduled for the
next release, meanwhile you can make use of the power of GRUB syntax and do it
yourself. A possible configuration is detailed here, feel free to adjust to your
needs.

First create a separate GRUB partition, big enough to hold GRUB. Some of the
following entries show how to load OS installer images from this same partition,
for that you obviously need to make the partition large enough to hold those
images as well.
Mount this partition on/mnt/boot and disable GRUB in all OSes and manually
install self-compiled latest GRUB with:

@code{grub-install --boot-directory=/mnt/boot /dev/sda}

In all the OSes install GRUB tools but disable installing GRUB in bootsector,
so you'll have menu.lst and grub.cfg available for use. Also disable os-prober
use by setting:

@code{GRUB_DISABLE_OS_PROBER=true}

in /etc/default/grub

Then write a grub.cfg (/mnt/boot/grub/grub.cfg):

@example

menuentry "OS using grub2" @{
   insmod xfs
   search --set=root --label OS1 --hint hd0,msdos8
   configfile /boot/grub/grub.cfg
@}

menuentry "OS using grub2-legacy" @{
   insmod ext2
   search --set=root --label OS2 --hint hd0,msdos6
   legacy_configfile /boot/grub/menu.lst
@}

menuentry "Windows XP" @{
   insmod ntfs
   search --set=root --label WINDOWS_XP --hint hd0,msdos1
   ntldr /ntldr
@}

menuentry "Windows 7" @{
   insmod ntfs
   search --set=root --label WINDOWS_7 --hint hd0,msdos2
   ntldr /bootmgr
@}

menuentry "FreeBSD" @{
          insmod zfs
          search --set=root --label freepool --hint hd0,msdos7
          kfreebsd /freebsd@@/boot/kernel/kernel
          kfreebsd_module_elf /freebsd@@/boot/kernel/opensolaris.ko
          kfreebsd_module_elf /freebsd@@/boot/kernel/zfs.ko
          kfreebsd_module /freebsd@@/boot/zfs/zpool.cache type=/boot/zfs/zpool.cache
          set kFreeBSD.vfs.root.mountfrom=zfs:freepool/freebsd
          set kFreeBSD.hw.psm.synaptics_support=1
@}

menuentry "experimental GRUB" @{
          search --set=root --label GRUB --hint hd0,msdos5
          multiboot /experimental/grub/i386-pc/core.img
@}

menuentry "Fedora 16 installer" @{
          search --set=root --label GRUB --hint hd0,msdos5
          linux /fedora/vmlinuz lang=en_US keymap=sg resolution=1280x800
          initrd /fedora/initrd.img
@}

menuentry "Fedora rawhide installer" @{
          search --set=root --label GRUB --hint hd0,msdos5
          linux /fedora/vmlinuz repo=ftp://mirror.switch.ch/mirror/fedora/linux/development/rawhide/x86_64 lang=en_US keymap=sg resolution=1280x800
          initrd /fedora/initrd.img
@}

menuentry "Debian sid installer" @{
          search --set=root --label GRUB --hint hd0,msdos5
          linux /debian/dists/sid/main/installer-amd64/current/images/hd-media/vmlinuz
          initrd /debian/dists/sid/main/installer-amd64/current/images/hd-media/initrd.gz
@}

@end example

Notes:
@itemize
@item Argument to search after --label is FS LABEL. You can also use UUIDs with --fs-uuid UUID instead of --label LABEL. You could also use direct @code{root=hd0,msdosX} but this is not recommended due to device name instability.
@end itemize

@node Embedded configuration
@section Embedding a configuration file into GRUB

GRUB supports embedding a configuration file directly into the core image,
so that it is loaded before entering normal mode.  This is useful, for
example, when it is not straightforward to find the real configuration file,
or when you need to debug problems with loading that file.
@command{grub-install} uses this feature when it is not using BIOS disk
functions or when installing to a different disk from the one containing
@file{/boot/grub}, in which case it needs to use the @command{search}
command (@pxref{search}) to find @file{/boot/grub}.

To embed a configuration file, use the @option{-c} option to
@command{grub-mkimage}.  The file is copied into the core image, so it may
reside anywhere on the file system, and may be removed after running
@command{grub-mkimage}.

After the embedded configuration file (if any) is executed, GRUB will load
the @samp{normal} module (@pxref{normal}), which will then read the real
configuration file from @file{$prefix/grub.cfg}.  By this point, the
@code{root} variable will also have been set to the root device name.  For
example, @code{prefix} might be set to @samp{(hd0,1)/boot/grub}, and
@code{root} might be set to @samp{hd0,1}.  Thus, in most cases, the embedded
configuration file only needs to set the @code{prefix} and @code{root}
variables, and then drop through to GRUB's normal processing.  A typical
example of this might look like this:

@example
@group
search.fs_uuid 01234567-89ab-cdef-0123-456789abcdef root
set prefix=($root)/boot/grub
@end group
@end example

(The @samp{search_fs_uuid} module must be included in the core image for this
example to work.)

In more complex cases, it may be useful to read other configuration files
directly from the embedded configuration file.  This allows such things as
reading files not called @file{grub.cfg}, or reading files from a directory
other than that where GRUB's loadable modules are installed.  To do this,
include the @samp{configfile} and @samp{normal} modules in the core image,
and embed a configuration file that uses the @command{configfile} command to
load another file.  The following example of this also requires the
@command{echo}, @command{search_label}, and @command{test} modules to be
included in the core image:

@example
@group
search.fs_label grub root
if [ -e /boot/grub/example/test1.cfg ]; then
    set prefix=($root)/boot/grub
    configfile /boot/grub/example/test1.cfg
else
    if [ -e /boot/grub/example/test2.cfg ]; then
        set prefix=($root)/boot/grub
        configfile /boot/grub/example/test2.cfg
    else
        echo "Could not find an example configuration file!"
    fi
fi
@end group
@end example

The embedded configuration file may not contain menu entries directly, but
may only read them from elsewhere using @command{configfile}.

@node Theme file format
@chapter Theme file format
@section Introduction
The GRUB graphical menu supports themes that can customize the layout and
appearance of the GRUB boot menu.  The theme is configured through a plain
text file that specifies the layout of the various GUI components (including
the boot menu, timeout progress bar, and text messages) as well as the
appearance using colors, fonts, and images. Example is available in docs/example_theme.txt

@section Theme Elements
@subsection Colors

Colors can be specified in several ways:

@itemize
@item HTML-style ``#RRGGBB'' or ``#RGB'' format, where *R*, *G*, and *B* are hexadecimal digits (e.g., ``#8899FF'')
@item as comma-separated decimal RGB values (e.g., ``128, 128, 255'')
@item with ``SVG 1.0 color names'' (e.g., ``cornflowerblue'') which must be specified in lowercase.
@end itemize
@subsection Fonts
The fonts GRUB uses ``PFF2 font format'' bitmap fonts.  Fonts are specified
with full font names.  Currently there is no
provision for a preference list of fonts, or deriving one font from another.
Fonts are loaded with the ``loadfont'' command in GRUB (@ref{loadfont}).  To see the list of
loaded fonts, execute the ``lsfonts'' command (@ref{lsfonts}).  If there are too many fonts to
fit on screen, do ``set pager=1'' before executing ``lsfonts''.


@subsection Progress Bar

@float Figure, Pixmap-styled progress bar
@c @image{Theme_progress_bar,,,,png}
@end float

@float Figure, Plain progress bar, drawn with solid color.
@c @image{Theme_progress_bar_filled,,,,png}
@end float

Progress bars are used to display the remaining time before GRUB boots the
default menu entry.  To create a progress bar that will display the remaining
time before automatic boot, simply create a ``progress_bar'' component with
the id ``__timeout__''.  This indicates to GRUB that the progress bar should
be updated as time passes, and it should be made invisible if the countdown to
automatic boot is interrupted by the user.

Progress bars may optionally have text displayed on them.  This text is
controlled by variable ``text'' which contains a printf template with the
only argument %d is the number of seconds remaining. Additionally special
values ``@@TIMEOUT_NOTIFICATION_SHORT@@'', ``@@TIMEOUT_NOTIFICATION_MIDDLE@@'',
``@@TIMEOUT_NOTIFICATION_LONG@@'' are replaced with standard and translated
templates.

@subsection Circular Progress Indicator

@c @image{Theme_circular_progress,,,,.png}

The circular progress indicator functions similarly to the progress bar.  When
given an id of ``__timeout__'', GRUB updates the circular progress indicator's
value to indicate the time remaining.  For the circular progress indicator,
there are two images used to render it:  the *center* image, and the *tick*
image.  The center image is rendered in the center of the component, while the
tick image is used to render each mark along the circumference of the
indicator.


@subsection Labels

Text labels can be placed on the boot screen.  The font, color, and horizontal
alignment can be specified for labels.  If a label is given the id
``__timeout__'', then the ``text'' property for that label is also updated
with a message informing the user of the number of seconds remaining until
automatic boot.  This is useful in case you want the text displayed somewhere
else instead of directly on the progress bar.


@subsection Boot Menu

@c @image{Theme_boot_menu,,,,.png}

The boot menu where GRUB displays the menu entries from the ``grub.cfg'' file.
It is a list of items, where each item has a title and an optional icon.  The
icon is selected based on the *classes* specified for the menu entry.  If
there is a PNG file named ``myclass.png'' in the ``grub/themes/icons''
directory, it will be displayed for items which have the class *myclass*.  The
boot menu can be customized in several ways, such as the font and color used
for the menu entry title, and by specifying styled boxes for the menu itself
and for the selected item highlight.


@subsection Styled Boxes

One of the most important features for customizing the layout is the use of
 *styled boxes*.  A styled box is composed of 9 rectangular (and potentially
empty) regions, which are used to seamlessly draw the styled box on screen:

@multitable @columnfractions 0.3 0.3 0.3
@item Northwest (nw) @tab North (n)  @tab Northeast (ne)
@item West (w)       @tab Center (c) @tab East (e)
@item Southwest (sw) @tab South (s)  @tab Southeast (se)
@end multitable

To support any size of box on screen, the center slice and the slices for the
top, bottom, and sides are all scaled to the correct size for the component on
screen, using the following rules:

@enumerate
@item The edge slices (north, south, east, and west) are scaled in the direction of the edge they are adjacent to.  For instance, the west slice is scaled vertically.
@item The corner slices (northwest, northeast, southeast, and southwest) are not scaled.
@item The center slice is scaled to fill the remaining space in the middle.
@end enumerate

As an example of how an image might be sliced up, consider the styled box
used for a terminal view.

@float Figure, An example of the slices (in red) used for a terminal window. This drawing was created and sliced in Inkscape_, as the next section explains.
@c @image{Box_slice_example_terminal,,,,.png}
@end float
   
@subsection Creating Styled Box Images

The Inkscape_ scalable vector graphics editor is a very useful tool for
creating styled box images.  One process that works well for slicing a drawing
into the necessary image slices is:

@enumerate
@item Create or open the drawing you'd like use.
@item Create a new layer on the top of the layer stack.  Make it visible.  Select this layer as the current layer.
@item Draw 9 rectangles on your drawing where you'd like the slices to be.  Clear the fill option, and set the stroke to 1 pixel wide solid stroke.  The corners of the slices must meet precisely; if it is off by a single pixel, it will probably be evident when the styled box is rendered in the GRUB menu.  You should probably go to File | Document Properties | Grids and enable a grid or create a guide (click on one of the rulers next to the drawing and drag over the drawing; release the mouse button to place the guide) to help place the rectangles precisely.
@item Right click on the center slice rectangle and choose Object Properties. Change the "Id" to ``slice_c`` and click Set.  Repeat this for the remaining 8 rectangles, giving them Id values of ``slice_n``, ``slice_ne``, ``slice_e``, and so on according to the location.
@item Save the drawing.
@item Select all the slice rectangles.  With the slice layer selected, you can simply press Ctrl+A to select all rectangles.  The status bar should indicate that 9 rectangles are selected.
@item Click the layer hide icon for the slice layer in the layer palette.  The rectangles will remain selected, even though they are hidden.
@item Choose File | Export Bitmap and check the *Batch export 9 selected objects* box.  Make sure that *Hide all except selected* is unchecked. click *Export*.  This will create PNG files in the same directory as the drawing, named after the slices.  These can now be used for a styled box in a GRUB theme.
@end enumerate

@section Theme File Manual

The theme file is a plain text file.  Lines that begin with ``#`` are ignored
and considered comments.  (Note: This may not be the case if the previous line
ended where a value was expected.)

The theme file contains two types of statements:
@enumerate
@item Global properties.
@item Component construction.
@end enumerate

@subsection Global Properties

@subsection Format

Global properties are specified with the simple format:
@itemize
@item name1: value1
@item name2: "value which may contain spaces"
@item name3: #88F
@end itemize

In this example, name3 is assigned a color value.


@subsection Global Property List

@multitable @columnfractions 0.3 0.6
@item title-text
   @tab Specifies the text to display at the top center of the screen as a title.
@item title-font
   @tab Defines the font used for the title message at the top of the screen.
@item title-color
   @tab Defines the color of the title message.
@item message-font
   @tab Currently unused. Left for backward compatibility.
@item message-color
   @tab Currently unused. Left for backward compatibility.
@item message-bg-color
   @tab Currently unused. Left for backward compatibility.
@item desktop-image
   @tab Specifies the image to use as the background.  It will be scaled
   to fit the screen size or proportionally scaled depending on the scale
   method.
@item desktop-image-scale-method
   @tab Specifies the scaling method for the *desktop-image*. Options are
   ``stretch``, ``crop``, ``padding``, ``fitwidth``, ``fitheight``.
   ``stretch`` for fitting the screen size. Otherwise it is proportional
   scaling of a part of *desktop-image* to the part of the screen.
   ``crop`` part of the *desktop-image* will be proportionally scaled to
   fit the screen sizes. ``padding`` the entire *desktop-image* will be
   contained on the screen. ``fitwidth`` for fitting the *desktop-image*'s
   width with screen width. ``fitheight`` for fitting the *desktop-image*'s
   height with the screen height. Default is ``stretch``.
@item desktop-image-h-align
   @tab Specifies the horizontal alignment of the *desktop-image* if
   *desktop-image-scale-method* isn't equeal to ``stretch``. Options are
   ``left``, ``center``, ``right``. Default is ``center``.
@item desktop-image-v-align
   @tab Specifies the vertical alignment of the *desktop-image* if
   *desktop-image-scale-method* isn't equeal to ``stretch``. Options are
   ``top``, ``center``, ``bottom``. Default is ``center``.
@item desktop-color
   @tab Specifies the color for the background if *desktop-image* is not
   specified.
@item terminal-box
   @tab Specifies the file name pattern for the styled box slices used for the
   command line terminal window.  For example, ``terminal-box: terminal_*.png``
   will use the images ``terminal_c.png`` as the center area, ``terminal_n.png``
   as the north (top) edge, ``terminal_nw.png`` as the northwest (upper left)
   corner, and so on.  If the image for any slice is not found, it will simply
   be left empty.
@item terminal-border
   @tab Specifies the border width of the terminal window.
@item terminal-left
   @tab Specifies the left coordinate of the terminal window.
@item terminal-top
   @tab Specifies the top coordinate of the terminal window.
@item terminal-width
   @tab Specifies the width of the terminal window.
@item terminal-height
   @tab Specifies the height of the terminal window.
@end multitable


@subsection Component Construction

Greater customizability comes is provided by components.  A tree of components
forms the user interface.  *Containers* are components that can contain other
components, and there is always a single root component which is an instance
of a *canvas* container.

Components are created in the theme file by prefixing the type of component
with a '+' sign:

@code{   + label @{ text="GRUB" font="aqui 11" color="#8FF" @} }

properties of a component are specified as "name = value" (whitespace
surrounding tokens is optional and is ignored) where *value* may be:
@itemize
@item a single word (e.g., ``align = center``, ``color = #FF8080``),
@item a quoted string (e.g., ``text = "Hello, World!"``), or
@item a tuple (e.g., ``preferred_size = (120, 80)``).
@end itemize

@subsection Component List

The following is a list of the components and the properties they support.

@itemize
@item label
   A label displays a line of text.
   
   Properties:
   @multitable @columnfractions 0.2 0.7
   @item id
      @tab Set to ``__timeout__`` to display the time elapsed to an automatical
      boot of the default entry.
   @item text
      @tab The text to display. If ``id`` is set to ``__timeout__`` and no
      ``text`` property is set then the amount of seconds will be shown.
      If set to ``@@KEYMAP_SHORT@@``, ``@@KEYMAP_MIDDLE@@`` or
      ``@@KEYMAP_LONG@@`` then predefined hotkey information will be shown.
   @item font
      @tab The font to use for text display.
   @item color
      @tab The color of the text.
   @item align
      @tab The horizontal alignment of the text within the component.
      Options are ``left``, ``center`` and ``right``.
   @item visible
      @tab Set to ``false`` to hide the label.
   @end multitable

@item image
   A component that displays an image.  The image is scaled to fit
   the component.

   Properties:

   @multitable @columnfractions 0.2 0.7
   @item file
      @tab The full path to the image file to load.
   @end multitable

@item progress_bar
   Displays a horizontally oriented progress bar.  It can be rendered using
   simple solid filled rectangles, or using a pair of pixmap styled boxes.

   Properties:

   @multitable @columnfractions 0.2 0.7
   @item id
      @tab Set to ``__timeout__`` to display the time elapsed to an automatical
      boot of the default entry.
   @item fg_color
      @tab The foreground color for plain solid color rendering.
   @item bg_color
      @tab The background color for plain solid color rendering.
   @item border_color
      @tab The border color for plain solid color rendering.
   @item text_color
      @tab The text color.
   @item bar_style
      @tab The styled box specification for the frame of the progress bar.
      Example: ``progress_frame_*.png``
      If the value is equal to ``highlight_style`` then no styled boxes
      will be shown.
   @item highlight_style
      @tab The styled box specification for the highlighted region of the
      progress bar. This box will be used to paint just the highlighted region
      of the bar, and will be increased in size as the bar nears completion.
      Example: ``progress_hl_*.png``.
      If the value is equal to ``bar_style`` then no styled boxes
      will be shown.
   @item highlight_overlay
      @tab If this option is set to ``true`` then the highlight box
      side slices (every slice except the center slice) will overlay the
      frame box side slices. And the center slice of the highlight box
      can move all the way (from top to bottom), being drawn on the center
      slice of the frame box. That way we can make a progress bar with
      round-shaped edges so there won't be a free space from the highlight to
      the frame in top and bottom scrollbar positions. Default is ``false``.
   @item font
      @tab The font to use for progress bar.
   @item text
      @tab The text to display on the progress bar.  If the progress bar's ID
      is set to ``__timeout__`` and the value of this property is set to
      ``@@TIMEOUT_NOTIFICATION_SHORT@@``, ``@@TIMEOUT_NOTIFICATION_MIDDLE@@``
      or ``@@TIMEOUT_NOTIFICATION_LONG@@``, then GRUB will update this
      property with an informative message as the timeout approaches.
   @end multitable

@item circular_progress
   Displays a circular progress indicator.  The appearance of this component
   is determined by two images:  the *center* image and the *tick* image.  The
   center image is generally larger and will be drawn in the center of the
   component.  Around the circumference of a circle within the component, the
   tick image will be drawn a certain number of times, depending on the
   properties of the component.

   Properties:

   @multitable @columnfractions 0.3 0.6
   @item id
      @tab Set to ``__timeout__`` to display the time elapsed to an automatical
      boot of the default entry.
   @item center_bitmap
      @tab The file name of the image to draw in the center of the component.
   @item tick_bitmap
      @tab The file name of the image to draw for the tick marks.
   @item num_ticks
      @tab The number of ticks that make up a full circle.
   @item ticks_disappear
      @tab Boolean value indicating whether tick marks should progressively appear,
      or progressively disappear as *value* approaches *end*.  Specify
      ``true`` or ``false``. Default is ``false``.
   @item start_angle
      @tab The position of the first tick mark to appear or disappear.
      Measured in "parrots", 1 "parrot" = 1 / 256 of the full circle.
      Use values ``xxx deg`` or ``xxx \xc2\xb0`` to set the angle in degrees.
   @end multitable

@item boot_menu
   Displays the GRUB boot menu.  It allows selecting items and executing them.

   Properties:

   @multitable @columnfractions 0.4 0.5
   @item item_font
      @tab The font to use for the menu item titles.
   @item selected_item_font
      @tab The font to use for the selected menu item, or ``inherit`` (the default)
      to use ``item_font`` for the selected menu item as well.
   @item item_color
      @tab The color to use for the menu item titles.
   @item selected_item_color
      @tab The color to use for the selected menu item, or ``inherit`` (the default)
      to use ``item_color`` for the selected menu item as well.
   @item icon_width
      @tab The width of menu item icons.  Icons are scaled to the specified size.
   @item icon_height
      @tab The height of menu item icons.
   @item item_height
      @tab The height of each menu item in pixels.
   @item item_padding
      @tab The amount of space in pixels to leave on each side of the menu item
      contents.
   @item item_icon_space
      @tab The space between an item's icon and the title text, in pixels.
   @item item_spacing
      @tab The amount of space to leave between menu items, in pixels.
   @item menu_pixmap_style
      @tab The image file pattern for the menu frame styled box.
      Example:  ``menu_*.png`` (this will use images such as ``menu_c.png``,
      ``menu_w.png``, `menu_nw.png``, etc.)
   @item item_pixmap_style
      @tab The image file pattern for the item styled box.
   @item selected_item_pixmap_style
      @tab The image file pattern for the selected item highlight styled box.
   @item scrollbar
      @tab Boolean value indicating whether the scroll bar should be drawn if the
      frame and thumb styled boxes are configured.
   @item scrollbar_frame
      @tab The image file pattern for the entire scroll bar.
      Example:  ``scrollbar_*.png``
   @item scrollbar_thumb
      @tab The image file pattern for the scroll bar thumb (the part of the scroll
      bar that moves as scrolling occurs).
      Example:  ``scrollbar_thumb_*.png``
   @item scrollbar_thumb_overlay
      @tab If this option is set to ``true`` then the scrollbar thumb
      side slices (every slice except the center slice) will overlay the
      scrollbar frame side slices. And the center slice of the scrollbar_thumb
      can move all the way (from top to bottom), being drawn on the center
      slice of the scrollbar frame. That way we can make a scrollbar with
      round-shaped edges so there won't be a free space from the thumb to
      the frame in top and bottom scrollbar positions. Default is ``false``.
   @item scrollbar_slice
      @tab The menu frame styled box's slice in which the scrollbar will be
      drawn. Possible values are ``west``, ``center``, ``east`` (default).
      ``west`` - the scrollbar will be drawn in the west slice (right-aligned).
      ``east`` - the scrollbar will be drawn in the east slice (left-aligned).
      ``center`` - the scrollbar will be drawn in the center slice.
      Note: in case of ``center`` slice:
      a) If the scrollbar should be drawn then boot menu entry's width is
      decreased by the scrollbar's width and the scrollbar is drawn at the
      right side of the center slice.
      b) If the scrollbar won't be drawn then the boot menu entry's width
      is the width of the center slice.
      c) We don't necessary need the menu pixmap box to display the scrollbar.
   @item scrollbar_left_pad
      @tab The left scrollbar padding in pixels.
      Unused if ``scrollbar_slice`` is ``west``.
   @item scrollbar_right_pad
      @tab The right scrollbar padding in pixels.
      Unused if ``scrollbar_slice`` is ``east``.
   @item scrollbar_top_pad
      @tab The top scrollbar padding in pixels.
   @item scrollbar_bottom_pad
      @tab The bottom scrollbar padding in pixels.
   @item visible
      @tab Set to ``false`` to hide the boot menu.
   @end multitable

@item canvas
   Canvas is a container that allows manual placement of components within it.
   It does not alter the positions of its child components.  It assigns all
   child components their preferred sizes.

@item hbox
   The *hbox* container lays out its children from left to right, giving each
   one its preferred width.  The height of each child is set to the maximum of
   the preferred heights of all children.
   
@item vbox
   The *vbox* container lays out its children from top to bottom, giving each
   one its preferred height.  The width of each child is set to the maximum of
   the preferred widths of all children.
@end itemize


@subsection Common properties

The following properties are supported by all components:
@table @samp
@item left
     The distance from the left border of container to left border of the object in either of three formats:
        @multitable @columnfractions 0.2 0.7
             @item x @tab Value in pixels
             @item p% @tab Percentage
             @item p%+x @tab mixture of both
        @end multitable
@item top
      The distance from the left border of container to left border of the object in same format.
@item width
      The width of object in same format.
@item height
      The height of object in same format.
@item id 
   The identifier for the component.  This can be any arbitrary string.
   The ID can be used by scripts to refer to various components in the GUI
   component tree.  Currently, there is one special ID value that GRUB
   recognizes:

   @multitable @columnfractions 0.2 0.7
   @item ``__timeout__``
      @tab Component with this ID will be updated by GRUB and will indicate
      time elapsed to an automatical boot of the default entry.
      Affected components: ``label``, ``circular_progress``, ``progress_bar``.
   @end multitable
@end table



@node Network
@chapter Booting GRUB from the network

The following instructions don't work for *-emu, i386-qemu, i386-coreboot,
i386-multiboot, mips_loongson, mips-arc and mips_qemu_mips

To generate a netbootable directory, run:

@example
@group
grub-mknetdir --net-directory=/srv/tftp --subdir=/boot/grub -d /usr/lib/grub/<platform>
@end group
@end example

E.g. for i386-pc:

@example
@group
grub-mknetdir --net-directory=/srv/tftp --subdir=/boot/grub -d /usr/lib/grub/i386-pc
@end group
@end example

Then follow instructions printed out by grub-mknetdir on configuring your DHCP
server.

After GRUB has started, files on the TFTP server will be accessible via the
@samp{(tftp)} device.

The server IP address can be controlled by changing the
@samp{(tftp)} device name to @samp{(tftp,@var{server-ip})}. Note that
this should be changed both in the prefix and in any references to the
device name in the configuration file.

GRUB provides several environment variables which may be used to inspect or
change the behaviour of the PXE device. In the following description
@var{<interface>} is placeholder for the name of network interface (platform
dependent):

@table @samp
@item net_@var{<interface>}_ip
The network interface's IP address.  Read-only.

@item net_@var{<interface>}_mac
The network interface's MAC address.  Read-only.

@item net_@var{<interface>}_hostname
The client host name provided by DHCP.  Read-only.

@item net_@var{<interface>}_domain
The client domain name provided by DHCP.  Read-only.

@item net_@var{<interface>}_rootpath
The path to the client's root disk provided by DHCP.  Read-only.

@item net_@var{<interface>}_extensionspath
The path to additional DHCP vendor extensions provided by DHCP.  Read-only.

@item net_@var{<interface>}_boot_file
The boot file name provided by DHCP.  Read-only.

@item net_@var{<interface>}_dhcp_server_name
The name of the DHCP server responsible for these boot parameters.
Read-only.

@item net_default_interface
Initially set to name of network interface that was used to load grub.
Read-write, although setting it affects only interpretation of
@samp{net_default_ip} and @samp{net_default_mac}

@item net_default_ip
The IP address of default interface.  Read-only. This is alias for the
@samp{net_$@{net_default_interface@}_ip}.

@item net_default_mac
The default interface's MAC address.  Read-only.  This is alias for the
@samp{net_$@{net_default_interface@}_mac}.

@item net_default_server
The default server used by network drives (@pxref{Device syntax}).  Read-write,
although setting this is only useful before opening a network device.

@end table


@node Serial terminal
@chapter Using GRUB via a serial line

This chapter describes how to use the serial terminal support in GRUB.

If you have many computers or computers with no display/keyboard, it
could be very useful to control the computers through serial
communications. To connect one computer with another via a serial line,
you need to prepare a null-modem (cross) serial cable, and you may need
to have multiport serial boards, if your computer doesn't have extra
serial ports. In addition, a terminal emulator is also required, such as
minicom. Refer to a manual of your operating system, for more
information.

As for GRUB, the instruction to set up a serial terminal is quite
simple.  Here is an example:

@example
@group
grub> @kbd{serial --unit=0 --speed=9600}
grub> @kbd{terminal_input serial; terminal_output serial}
@end group
@end example

The command @command{serial} initializes the serial unit 0 with the
speed 9600bps. The serial unit 0 is usually called @samp{COM1}, so, if
you want to use COM2, you must specify @samp{--unit=1} instead. This
command accepts many other options, so please refer to @ref{serial},
for more details.

The commands @command{terminal_input} (@pxref{terminal_input}) and
@command{terminal_output} (@pxref{terminal_output}) choose which type of
terminal you want to use. In the case above, the terminal will be a
serial terminal, but you can also pass @code{console} to the command,
as @samp{terminal_input serial console}. In this case, a terminal in which
you press any key will be selected as a GRUB terminal. In the example above,
note that you need to put both commands on the same command line, as you
will lose the ability to type commands on the console after the first
command.

However, note that GRUB assumes that your terminal emulator is
compatible with VT100 by default. This is true for most terminal
emulators nowadays, but you should pass the option @option{--dumb} to
the command if your terminal emulator is not VT100-compatible or
implements few VT100 escape sequences. If you specify this option then
GRUB provides you with an alternative menu interface, because the normal
menu requires several fancy features of your terminal.


@node Vendor power-on keys
@chapter Using GRUB with vendor power-on keys

Some laptop vendors provide an additional power-on button which boots
another OS.  GRUB supports such buttons with the @samp{GRUB_TIMEOUT_BUTTON},
@samp{GRUB_TIMEOUT_STYLE_BUTTON}, @samp{GRUB_DEFAULT_BUTTON}, and
@samp{GRUB_BUTTON_CMOS_ADDRESS} variables in default/grub (@pxref{Simple
configuration}).  @samp{GRUB_TIMEOUT_BUTTON},
@samp{GRUB_TIMEOUT_STYLE_BUTTON}, and @samp{GRUB_DEFAULT_BUTTON} are used
instead of the corresponding variables without the @samp{_BUTTON} suffix
when powered on using the special button.  @samp{GRUB_BUTTON_CMOS_ADDRESS}
is vendor-specific and partially model-specific.  Values known to the GRUB
team are:

@table @key
@item Dell XPS M1330M
121:3
@item Dell XPS M1530
85:3
@item Dell Latitude E4300
85:3
@item Asus EeePC 1005PE 
84:1 (unconfirmed)
@end table

To take full advantage of this function, install GRUB into the MBR
(@pxref{Installing GRUB using grub-install}).

If you have a laptop which has a similar feature and not in the above list
could you figure your address and contribute?
To discover the address do the following:
@itemize
@item boot normally
@item
@example
sudo modprobe nvram
sudo cat /dev/nvram | xxd > normal_button.txt
@end example
@item boot using vendor button
@item
@example
sudo modprobe nvram
sudo cat /dev/nvram | xxd > normal_vendor.txt
@end example
@end itemize

Then compare these text files and find where a bit was toggled. E.g. in
case of Dell XPS it was:
@example
byte 0x47: 20 --> 28
@end example
It's a bit number 3 as seen from following table:
@multitable @columnfractions .2 .2
@item 0 @tab 01
@item 1 @tab 02
@item 2 @tab 04
@item 3 @tab 08
@item 4 @tab 10
@item 5 @tab 20
@item 6 @tab 40
@item 7 @tab 80
@end multitable

0x47 is decimal 71. Linux nvram implementation cuts first 14 bytes of
CMOS. So the real byte address in CMOS is 71+14=85
So complete address is 85:3

@node Images
@chapter GRUB image files

@c FIXME: parts of this section are specific to PC BIOS right now.

GRUB consists of several images: a variety of bootstrap images for starting
GRUB in various ways, a kernel image, and a set of modules which are
combined with the kernel image to form a core image.  Here is a short
overview of them.

@table @file
@item boot.img
On PC BIOS systems, this image is the first part of GRUB to start.  It is
written to a master boot record (MBR) or to the boot sector of a partition.
Because a PC boot sector is 512 bytes, the size of this image is exactly 512
bytes.

The sole function of @file{boot.img} is to read the first sector of the core
image from a local disk and jump to it.  Because of the size restriction,
@file{boot.img} cannot understand any file system structure, so
@command{grub-install} hardcodes the location of the first sector of the
core image into @file{boot.img} when installing GRUB.

@item diskboot.img
This image is used as the first sector of the core image when booting from a
hard disk.  It reads the rest of the core image into memory and starts the
kernel.  Since file system handling is not yet available, it encodes the
location of the core image using a block list format.

@item cdboot.img
This image is used as the first sector of the core image when booting from a
CD-ROM drive.  It performs a similar function to @file{diskboot.img}.

@item pxeboot.img
This image is used as the start of the core image when booting from the
network using PXE.  @xref{Network}.

@item lnxboot.img
This image may be placed at the start of the core image in order to make
GRUB look enough like a Linux kernel that it can be booted by LILO using an
@samp{image=} section.

@item kernel.img
This image contains GRUB's basic run-time facilities: frameworks for device
and file handling, environment variables, the rescue mode command-line
parser, and so on.  It is rarely used directly, but is built into all core
images.

@item core.img
This is the core image of GRUB.  It is built dynamically from the kernel
image and an arbitrary list of modules by the @command{grub-mkimage}
program.  Usually, it contains enough modules to access @file{/boot/grub},
and loads everything else (including menu handling, the ability to load
target operating systems, and so on) from the file system at run-time.  The
modular design allows the core image to be kept small, since the areas of
disk where it must be installed are often as small as 32KB.

@xref{BIOS installation}, for details on where the core image can be
installed on PC systems.

@item *.mod
Everything else in GRUB resides in dynamically loadable modules.  These are
often loaded automatically, or built into the core image if they are
essential, but may also be loaded manually using the @command{insmod}
command (@pxref{insmod}).
@end table

@heading For GRUB Legacy users

GRUB 2 has a different design from GRUB Legacy, and so correspondences with
the images it used cannot be exact.  Nevertheless, GRUB Legacy users often
ask questions in the terms they are familiar with, and so here is a brief
guide to how GRUB 2's images relate to that.

@table @file
@item stage1
Stage 1 from GRUB Legacy was very similar to @file{boot.img} in GRUB 2, and
they serve the same function.

@item *_stage1_5
In GRUB Legacy, Stage 1.5's function was to include enough filesystem code
to allow the much larger Stage 2 to be read from an ordinary filesystem.  In
this respect, its function was similar to @file{core.img} in GRUB 2.
However, @file{core.img} is much more capable than Stage 1.5 was; since it
offers a rescue shell, it is sometimes possible to recover manually in the
event that it is unable to load any other modules, for example if partition
numbers have changed.  @file{core.img} is built in a more flexible way,
allowing GRUB 2 to support reading modules from advanced disk types such as
LVM and RAID.

GRUB Legacy could run with only Stage 1 and Stage 2 in some limited
configurations, while GRUB 2 requires @file{core.img} and cannot work
without it.

@item stage2
GRUB 2 has no single Stage 2 image.  Instead, it loads modules from
@file{/boot/grub} at run-time.

@item stage2_eltorito
In GRUB 2, images for booting from CD-ROM drives are now constructed using
@file{cdboot.img} and @file{core.img}, making sure that the core image
contains the @samp{iso9660} module.  It is usually best to use the
@command{grub-mkrescue} program for this.

@item nbgrub
There is as yet no equivalent for @file{nbgrub} in GRUB 2; it was used by
Etherboot and some other network boot loaders.

@item pxegrub
In GRUB 2, images for PXE network booting are now constructed using
@file{pxeboot.img} and @file{core.img}, making sure that the core image
contains the @samp{pxe} and @samp{pxecmd} modules.  @xref{Network}.
@end table

@node Core image size limitation
@chapter Core image size limitation

Heavily limited platforms:
@itemize
@item i386-pc (normal and PXE): the core image size (compressed) is limited by 458240 bytes.
 kernel.img (.text + .data + .bss, uncompressed) is limited by 392704 bytes.
 module size (uncompressed) + kernel.img (.text + .data, uncompressed) is limited by the size of contiguous chunk at 1M address.
@item sparc64-ieee1275: kernel.img (.text + .data + .bss) + modules + 256K (stack) + 2M (heap) is limited by space available at 0x4400. On most platforms it's just 3 or 4M since ieee1275 maps only so much.
@item i386-ieee1275: kernel.img  (.text + .data + .bss) + modules is limited by memory available at 0x10000, at most 596K
@end itemize

Lightly limited platforms:

@itemize
@item *-xen: limited only by adress space and RAM size.
@item i386-qemu: kernel.img (.text + .data + .bss) is limited by 392704 bytes.
                 (core.img would be limited by ROM size but it's unlimited on qemu
@item All EFI platforms: limited by contiguous RAM size and possibly firmware bugs
@item Coreboot and multiboot. kernel.img (.text + .data + .bss) is limited by 392704 bytes.
      module size is limited by the size of contiguous chunk at 1M address.
@item mipsel-loongson (ELF), mips(el)-qemu_mips (ELF): if uncompressed:
                kernel.img (.text + .data) + modules is limited by the space from 80200000 forward
                if compressed:
                kernel.img (.text + .data, uncompressed) + modules (uncompressed)
                + (modules + kernel.img (.text + .data)) (compressed)
                + decompressor is limited by the space from 80200000 forward
@item mipsel-loongson (Flash), mips(el)-qemu_mips (Flash): kernel.img (.text + .data) + modules is limited by the space from 80200000 forward
                               core.img (final) is limited by flash size (512K on yeeloong and fulooong)
@item mips-arc: if uncompressed:
                kernel.img (.text + .data) is limited by the space from 8bd00000 forward
                modules + dummy decompressor  is limited by the space from 8bd00000 backward
                if compressed:
                kernel.img (.text + .data, uncompressed) is limited by the space from 8bd00000 forward
                modules (uncompressed) + (modules + kernel.img (.text + .data)) (compressed, aligned to 1M)
                + 1M (decompressor + scratch space) is limited by the space from 8bd00000 backward
@item powerpc-ieee1275: kernel.img (.text + .data + .bss) + modules is limited by space available at 0x200000
@end itemize

@node Filesystem
@chapter Filesystem syntax and semantics

GRUB uses a special syntax for specifying disk drives which can be
accessed by BIOS. Because of BIOS limitations, GRUB cannot distinguish
between IDE, ESDI, SCSI, or others. You must know yourself which BIOS
device is equivalent to which OS device. Normally, that will be clear if
you see the files in a device or use the command @command{search}
(@pxref{search}).

@menu
* Device syntax::               How to specify devices
* File name syntax::            How to specify files
* Block list syntax::           How to specify block lists
@end menu


@node Device syntax
@section How to specify devices

The device syntax is like this:

@example
@code{(@var{device}[,@var{partmap-name1}@var{part-num1}[,@var{partmap-name2}@var{part-num2}[,...]]])}
@end example

@samp{[]} means the parameter is optional. @var{device} depends on the disk
driver in use. BIOS and EFI disks use either @samp{fd} or @samp{hd} followed
by a digit, like @samp{fd0}, or @samp{cd}.
AHCI, PATA (ata), crypto, USB use the name of driver followed by a number.
Memdisk and host are limited to one disk and so it's refered just by driver
name.
RAID (md), ofdisk (ieee1275 and nand), LVM (lvm), LDM, virtio (vdsk)
and arcdisk (arc) use intrinsic name of disk prefixed by driver name.
Additionally just ``nand'' refers to the disk aliased as ``nand''.
Conflicts are solved by suffixing a number if necessarry.
Commas need to be escaped.
Loopback uses whatever name specified to @command{loopback} command.
Hostdisk uses names specified in device.map as long as it's of the form
[fhc]d[0-9]* or hostdisk/<OS DEVICE>.
For crypto and RAID (md) additionally you can use the syntax
<driver name>uuid/<uuid>.  For LVM additionally you can use the syntax
lvmid/<volume-group-uuid>/<volume-uuid>.

@example
(fd0)
(hd0)
(cd)
(ahci0)
(ata0)
(crypto0)
(usb0)
(cryptouuid/123456789abcdef0123456789abcdef0)
(mduuid/123456789abcdef0123456789abcdef0)
(lvm/system-root)
(lvmid/F1ikgD-2RES-306G-il9M-7iwa-4NKW-EbV1NV/eLGuCQ-L4Ka-XUgR-sjtJ-ffch-bajr-fCNfz5)
(md/myraid)
(md/0)
(ieee1275/disk2)
(ieee1275//pci@@1f\,0/ide@@d/disk@@2)
(nand)
(memdisk)
(host)
(myloop)
(hostdisk//dev/sda)
@end example

@var{part-num} represents the partition number of @var{device}, starting
from one. @var{partname} is optional but is recommended since disk may have
several top-level partmaps. Specifying third and later component you can access
to subpartitions.

The syntax @samp{(hd0)} represents using the entire disk (or the
MBR when installing GRUB), while the syntax @samp{(hd0,1)}
represents using the first partition of the disk (or the boot sector
of the partition when installing GRUB).

@example
(hd0,msdos1)
(hd0,msdos1,msdos5)
(hd0,msdos1,bsd3)
(hd0,netbsd1)
(hd0,gpt1)
(hd0,1,3)
@end example

If you enabled the network support, the special drives
@code{(@var{protocol}[,@var{server}])} are also available. Supported protocols
are @samp{http} and @samp{tftp}. If @var{server} is omitted, value of
environment variable @samp{net_default_server} is used.
Before using the network drive, you must initialize the network.
@xref{Network}, for more information.

If you boot GRUB from a CD-ROM, @samp{(cd)} is available. @xref{Making
a GRUB bootable CD-ROM}, for details.


@node File name syntax
@section How to specify files

There are two ways to specify files, by @dfn{absolute file name} and by
@dfn{block list}.

An absolute file name resembles a Unix absolute file name, using
@samp{/} for the directory separator (not @samp{\} as in DOS). One
example is @samp{(hd0,1)/boot/grub/grub.cfg}. This means the file
@file{/boot/grub/grub.cfg} in the first partition of the first hard
disk. If you omit the device name in an absolute file name, GRUB uses
GRUB's @dfn{root device} implicitly. So if you set the root device to,
say, @samp{(hd1,1)} by the command @samp{set root=(hd1,1)} (@pxref{set}),
then @code{/boot/kernel} is the same as @code{(hd1,1)/boot/kernel}.

On ZFS filesystem the first path component must be
@var{volume}@samp{@@}[@var{snapshot}].
So @samp{/rootvol@@snap-129/boot/grub/grub.cfg} refers to file
@samp{/boot/grub/grub.cfg} in snapshot of volume @samp{rootvol} with name
@samp{snap-129}.  Trailing @samp{@@} after volume name is mandatory even if
snapshot name is omitted.


@node Block list syntax
@section How to specify block lists

A block list is used for specifying a file that doesn't appear in the
filesystem, like a chainloader. The syntax is
@code{[@var{offset}]+@var{length}[,[@var{offset}]+@var{length}]@dots{}}.
Here is an example:

@example
@code{0+100,200+1,300+300}
@end example

This represents that GRUB should read blocks 0 through 99, block 200,
and blocks 300 through 599. If you omit an offset, then GRUB assumes
the offset is zero.

Like the file name syntax (@pxref{File name syntax}), if a blocklist
does not contain a device name, then GRUB uses GRUB's @dfn{root
device}. So @code{(hd0,2)+1} is the same as @code{+1} when the root
device is @samp{(hd0,2)}.


@node Interface
@chapter GRUB's user interface

GRUB has both a simple menu interface for choosing preset entries from a
configuration file, and a highly flexible command-line for performing
any desired combination of boot commands.

GRUB looks for its configuration file as soon as it is loaded. If one
is found, then the full menu interface is activated using whatever
entries were found in the file. If you choose the @dfn{command-line} menu
option, or if the configuration file was not found, then GRUB drops to
the command-line interface.

@menu
* Command-line interface::      The flexible command-line interface
* Menu interface::              The simple menu interface
* Menu entry editor::           Editing a menu entry
@end menu


@node Command-line interface
@section The flexible command-line interface

The command-line interface provides a prompt and after it an editable
text area much like a command-line in Unix or DOS. Each command is
immediately executed after it is entered@footnote{However, this
behavior will be changed in the future version, in a user-invisible
way.}. The commands (@pxref{Command-line and menu entry commands}) are a
subset of those available in the configuration file, used with exactly
the same syntax.

Cursor movement and editing of the text on the line can be done via a
subset of the functions available in the Bash shell:

@table @key
@item C-f
@itemx PC right key
Move forward one character.

@item C-b
@itemx PC left key
Move back one character.

@item C-a
@itemx HOME
Move to the start of the line.

@item C-e
@itemx END
Move the the end of the line.

@item C-d
@itemx DEL
Delete the character underneath the cursor.

@item C-h
@itemx BS
Delete the character to the left of the cursor.

@item C-k
Kill the text from the current cursor position to the end of the line.

@item C-u
Kill backward from the cursor to the beginning of the line.

@item C-y
Yank the killed text back into the buffer at the cursor.

@item C-p
@itemx PC up key
Move up through the history list.

@item C-n
@itemx PC down key
Move down through the history list.
@end table

When typing commands interactively, if the cursor is within or before
the first word in the command-line, pressing the @key{TAB} key (or
@key{C-i}) will display a listing of the available commands, and if the
cursor is after the first word, the @kbd{@key{TAB}} will provide a
completion listing of disks, partitions, and file names depending on the
context. Note that to obtain a list of drives, one must open a
parenthesis, as @command{root (}.

Note that you cannot use the completion functionality in the TFTP
filesystem. This is because TFTP doesn't support file name listing for
the security.


@node Menu interface
@section The simple menu interface

The menu interface is quite easy to use. Its commands are both
reasonably intuitive and described on screen.

Basically, the menu interface provides a list of @dfn{boot entries} to
the user to choose from. Use the arrow keys to select the entry of
choice, then press @key{RET} to run it.  An optional timeout is
available to boot the default entry (the first one if not set), which is
aborted by pressing any key.

Commands are available to enter a bare command-line by pressing @key{c}
(which operates exactly like the non-config-file version of GRUB, but
allows one to return to the menu if desired by pressing @key{ESC}) or to
edit any of the @dfn{boot entries} by pressing @key{e}.

If you protect the menu interface with a password (@pxref{Security}),
all you can do is choose an entry by pressing @key{RET}, or press
@key{p} to enter the password.


@node Menu entry editor
@section Editing a menu entry

The menu entry editor looks much like the main menu interface, but the
lines in the menu are individual commands in the selected entry instead
of entry names.

If an @key{ESC} is pressed in the editor, it aborts all the changes made
to the configuration entry and returns to the main menu interface.

Each line in the menu entry can be edited freely, and you can add new lines
by pressing @key{RET} at the end of a line.  To boot the edited entry, press
@key{Ctrl-x}.

Although GRUB unfortunately does not support @dfn{undo}, you can do almost
the same thing by just returning to the main menu using @key{ESC}.


@node Environment
@chapter GRUB environment variables

GRUB supports environment variables which are rather like those offered by
all Unix-like systems.  Environment variables have a name, which is unique
and is usually a short identifier, and a value, which is an arbitrary string
of characters.  They may be set (@pxref{set}), unset (@pxref{unset}), or
looked up (@pxref{Shell-like scripting}) by name.

A number of environment variables have special meanings to various parts of
GRUB.  Others may be used freely in GRUB configuration files.


@menu
* Special environment variables::
* Environment block::
@end menu


@node Special environment variables
@section Special environment variables

These variables have special meaning to GRUB.

@menu
* biosnum::
* check_signatures::
* chosen::
* cmdpath::
* color_highlight::
* color_normal::
* debug::
* default::
* fallback::
* gfxmode::
* gfxpayload::
* gfxterm_font::
* grub_cpu::
* grub_platform::
* icondir::
* lang::
* locale_dir::
* menu_color_highlight::
* menu_color_normal::
* net_@var{<interface>}_boot_file::
* net_@var{<interface>}_dhcp_server_name::
* net_@var{<interface>}_domain::
* net_@var{<interface>}_extensionspath::
* net_@var{<interface>}_hostname::
* net_@var{<interface>}_ip::
* net_@var{<interface>}_mac::
* net_@var{<interface>}_rootpath::
* net_default_interface::
* net_default_ip::
* net_default_mac::
* net_default_server::
* pager::
* prefix::
* pxe_blksize::
* pxe_default_gateway::
* pxe_default_server::
* root::
* superusers::
* theme::
* timeout::
* timeout_style::
@end menu


@node biosnum
@subsection biosnum

When chain-loading another boot loader (@pxref{Chain-loading}), GRUB may
need to know what BIOS drive number corresponds to the root device
(@pxref{root}) so that it can set up registers properly.  If the
@var{biosnum} variable is set, it overrides GRUB's own means of guessing
this.

For an alternative approach which also changes BIOS drive mappings for the
chain-loaded system, @pxref{drivemap}.


@node check_signatures
@subsection check_signatures

This variable controls whether GRUB enforces digital signature
validation on loaded files. @xref{Using digital signatures}.

@node chosen
@subsection chosen

When executing a menu entry, GRUB sets the @var{chosen} variable to the
title of the entry being executed.

If the menu entry is in one or more submenus, then @var{chosen} is set to
the titles of each of the submenus starting from the top level followed by
the title of the menu entry itself, separated by @samp{>}.


@node cmdpath
@subsection cmdpath

The location from which @file{core.img} was loaded as an absolute
directory name (@pxref{File name syntax}).  This is set by GRUB at
startup based on information returned by platform firmware.  Not every
platform provides this information and some may return only device
without path name.


@node color_highlight
@subsection color_highlight

This variable contains the ``highlight'' foreground and background terminal
colors, separated by a slash (@samp{/}).  Setting this variable changes
those colors.  For the available color names, @pxref{color_normal}.

The default is @samp{black/light-gray}.


@node color_normal
@subsection color_normal

This variable contains the ``normal'' foreground and background terminal
colors, separated by a slash (@samp{/}).  Setting this variable changes
those colors.  Each color must be a name from the following list:

@itemize @bullet
@item black
@item blue
@item green
@item cyan
@item red
@item magenta
@item brown
@item light-gray
@item dark-gray
@item light-blue
@item light-green
@item light-cyan
@item light-red
@item light-magenta
@item yellow
@item white
@end itemize

The default is @samp{light-gray/black}.

The color support support varies from terminal to terminal.

@samp{morse} has no color support at all.

@samp{mda_text} color support is limited to highlighting by
black/white reversal.

@samp{console} on ARC, EMU and IEEE1275, @samp{serial_*} and
@samp{spkmodem} are governed by terminfo and support
only 8 colors if in modes @samp{vt100-color} (default for console on emu),
@samp{arc} (default for console on ARC), @samp{ieee1275} (default
for console on IEEE1275). When in mode @samp{vt100}
then the color support is limited to highlighting by black/white
reversal. When in mode @samp{dumb} there is no color support.

When console supports no colors this setting is ignored.
When console supports 8 colors, then the colors from the
second half of the previous list are mapped to the
matching colors of first half.

@samp{console} on EFI and BIOS and @samp{vga_text} support all 16 colors.

@samp{gfxterm} supports all 16 colors and would be theoretically extendable
to support whole rgb24 palette but currently there is no compelling reason
to go beyond the current 16 colors.

@node debug
@subsection debug

This variable may be set to enable debugging output from various components
of GRUB.  The value is a list of debug facility names separated by
whitespace or @samp{,}, or @samp{all} to enable all available debugging
output. The facility names are the first argument to grub_dprintf. Consult
source for more details.


@node default
@subsection default

If this variable is set, it identifies a menu entry that should be selected
by default, possibly after a timeout (@pxref{timeout}).  The entry may be
identified by number or by id.

For example, if you have:

@verbatim
menuentry 'Example GNU/Linux distribution' --class gnu-linux --id example-gnu-linux {
	...
}
@end verbatim

then you can make this the default using:

@example
default=example-gnu-linux
@end example

If the entry is in a submenu, then it must be identified using the titles of
each of the submenus starting from the top level followed by the number or
title of the menu entry itself, separated by @samp{>}.  For example, take
the following menu structure:

@example
Submenu 1
  Menu Entry 1
  Menu Entry 2
Submenu 2
  Submenu 3
    Menu Entry 3
    Menu Entry 4
  Menu Entry 5
@end example

``Menu Entry 3'' would then be identified as
@samp{Submenu 2>Submenu 3>Menu Entry 3}.

This variable is often set by @samp{GRUB_DEFAULT} (@pxref{Simple
configuration}), @command{grub-set-default}, or @command{grub-reboot}.


@node fallback
@subsection fallback

If this variable is set, it identifies a menu entry that should be selected
if the default menu entry fails to boot.  Entries are identified in the same
way as for @samp{default} (@pxref{default}).


@node gfxmode
@subsection gfxmode

If this variable is set, it sets the resolution used on the @samp{gfxterm}
graphical terminal.  Note that you can only use modes which your graphics
card supports via VESA BIOS Extensions (VBE), so for example native LCD
panel resolutions may not be available.  The default is @samp{auto}, which
selects a platform-specific default that should look reasonable. Supported
modes can be listed by @samp{videoinfo} command in GRUB.

The resolution may be specified as a sequence of one or more modes,
separated by commas (@samp{,}) or semicolons (@samp{;}); each will be tried
in turn until one is found.  Each mode should be either @samp{auto},
@samp{@var{width}x@var{height}}, or
@samp{@var{width}x@var{height}x@var{depth}}.


@node gfxpayload
@subsection gfxpayload

If this variable is set, it controls the video mode in which the Linux
kernel starts up, replacing the @samp{vga=} boot option (@pxref{linux}).  It
may be set to @samp{text} to force the Linux kernel to boot in normal text
mode, @samp{keep} to preserve the graphics mode set using @samp{gfxmode}, or
any of the permitted values for @samp{gfxmode} to set a particular graphics
mode (@pxref{gfxmode}).

Depending on your kernel, your distribution, your graphics card, and the
phase of the moon, note that using this option may cause GNU/Linux to suffer
from various display problems, particularly during the early part of the
boot sequence.  If you have problems, set this variable to @samp{text} and
GRUB will tell Linux to boot in normal text mode.

The default is platform-specific.  On platforms with a native text mode
(such as PC BIOS platforms), the default is @samp{text}.  Otherwise the
default may be @samp{auto} or a specific video mode.

This variable is often set by @samp{GRUB_GFXPAYLOAD_LINUX} (@pxref{Simple
configuration}).


@node gfxterm_font
@subsection gfxterm_font

If this variable is set, it names a font to use for text on the
@samp{gfxterm} graphical terminal.  Otherwise, @samp{gfxterm} may use any
available font.


@node grub_cpu
@subsection grub_cpu

In normal mode (@pxref{normal}), GRUB sets the @samp{grub_cpu} variable to
the CPU type for which GRUB was built (e.g. @samp{i386} or @samp{powerpc}).


@node grub_platform
@subsection grub_platform

In normal mode (@pxref{normal}), GRUB sets the @samp{grub_platform} variable
to the platform for which GRUB was built (e.g. @samp{pc} or @samp{efi}).


@node icondir
@subsection icondir

If this variable is set, it names a directory in which the GRUB graphical
menu should look for icons after looking in the theme's @samp{icons}
directory.  @xref{Theme file format}.


@node lang
@subsection lang

If this variable is set, it names the language code that the
@command{gettext} command (@pxref{gettext}) uses to translate strings.  For
example, French would be named as @samp{fr}, and Simplified Chinese as
@samp{zh_CN}.

@command{grub-mkconfig} (@pxref{Simple configuration}) will try to set a
reasonable default for this variable based on the system locale.


@node locale_dir
@subsection locale_dir

If this variable is set, it names the directory where translation files may
be found (@pxref{gettext}), usually @file{/boot/grub/locale}.  Otherwise,
internationalization is disabled.

@command{grub-mkconfig} (@pxref{Simple configuration}) will set a reasonable
default for this variable if internationalization is needed and any
translation files are available.


@node menu_color_highlight
@subsection menu_color_highlight

This variable contains the foreground and background colors to be used for
the highlighted menu entry, separated by a slash (@samp{/}).  Setting this
variable changes those colors.  For the available color names,
@pxref{color_normal}.

The default is the value of @samp{color_highlight}
(@pxref{color_highlight}).


@node menu_color_normal
@subsection menu_color_normal

This variable contains the foreground and background colors to be used for
non-highlighted menu entries, separated by a slash (@samp{/}).  Setting this
variable changes those colors.  For the available color names,
@pxref{color_normal}.

The default is the value of @samp{color_normal} (@pxref{color_normal}).


@node net_@var{<interface>}_boot_file
@subsection net_@var{<interface>}_boot_file

@xref{Network}.


@node net_@var{<interface>}_dhcp_server_name
@subsection net_@var{<interface>}_dhcp_server_name

@xref{Network}.


@node net_@var{<interface>}_domain
@subsection net_@var{<interface>}_domain

@xref{Network}.


@node net_@var{<interface>}_extensionspath
@subsection net_@var{<interface>}_extensionspath

@xref{Network}.


@node net_@var{<interface>}_hostname
@subsection net_@var{<interface>}_hostname

@xref{Network}.


@node net_@var{<interface>}_ip
@subsection net_@var{<interface>}_ip

@xref{Network}.


@node net_@var{<interface>}_mac
@subsection net_@var{<interface>}_mac

@xref{Network}.


@node net_@var{<interface>}_rootpath
@subsection net_@var{<interface>}_rootpath

@xref{Network}.


@node net_default_interface
@subsection net_default_interface

@xref{Network}.


@node net_default_ip
@subsection net_default_ip

@xref{Network}.


@node net_default_mac
@subsection net_default_mac

@xref{Network}.


@node net_default_server
@subsection net_default_server

@xref{Network}.


@node pager
@subsection pager

If set to @samp{1}, pause output after each screenful and wait for keyboard
input.  The default is not to pause output.


@node prefix
@subsection prefix

The location of the @samp{/boot/grub} directory as an absolute file name
(@pxref{File name syntax}).  This is normally set by GRUB at startup based
on information provided by @command{grub-install}.  GRUB modules are
dynamically loaded from this directory, so it must be set correctly in order
for many parts of GRUB to work.


@node pxe_blksize
@subsection pxe_blksize

@xref{Network}.


@node pxe_default_gateway
@subsection pxe_default_gateway

@xref{Network}.


@node pxe_default_server
@subsection pxe_default_server

@xref{Network}.


@node root
@subsection root

The root device name (@pxref{Device syntax}).  Any file names that do not
specify an explicit device name are read from this device.  The default is
normally set by GRUB at startup based on the value of @samp{prefix}
(@pxref{prefix}).

For example, if GRUB was installed to the first partition of the first hard
disk, then @samp{prefix} might be set to @samp{(hd0,msdos1)/boot/grub} and
@samp{root} to @samp{hd0,msdos1}.


@node superusers
@subsection superusers

This variable may be set to a list of superuser names to enable
authentication support.  @xref{Security}.


@node theme
@subsection theme

This variable may be set to a directory containing a GRUB graphical menu
theme.  @xref{Theme file format}.

This variable is often set by @samp{GRUB_THEME} (@pxref{Simple
configuration}).


@node timeout
@subsection timeout

If this variable is set, it specifies the time in seconds to wait for
keyboard input before booting the default menu entry.  A timeout of @samp{0}
means to boot the default entry immediately without displaying the menu; a
timeout of @samp{-1} (or unset) means to wait indefinitely.

If @samp{timeout_style} (@pxref{timeout_style}) is set to @samp{countdown}
or @samp{hidden}, the timeout is instead counted before the menu is
displayed.

This variable is often set by @samp{GRUB_TIMEOUT} (@pxref{Simple
configuration}).


@node timeout_style
@subsection timeout_style

This variable may be set to @samp{menu}, @samp{countdown}, or @samp{hidden}
to control the way in which the timeout (@pxref{timeout}) interacts with
displaying the menu.  See the documentation of @samp{GRUB_TIMEOUT_STYLE}
(@pxref{Simple configuration}) for details.


@node Environment block
@section The GRUB environment block

It is often useful to be able to remember a small amount of information from
one boot to the next.  For example, you might want to set the default menu
entry based on what was selected the last time.  GRUB deliberately does not
implement support for writing files in order to minimise the possibility of
the boot loader being responsible for file system corruption, so a GRUB
configuration file cannot just create a file in the ordinary way.  However,
GRUB provides an ``environment block'' which can be used to save a small
amount of state.

The environment block is a preallocated 1024-byte file, which normally lives
in @file{/boot/grub/grubenv} (although you should not assume this).  At boot
time, the @command{load_env} command (@pxref{load_env}) loads environment
variables from it, and the @command{save_env} (@pxref{save_env}) command
saves environment variables to it.  From a running system, the
@command{grub-editenv} utility can be used to edit the environment block.

For safety reasons, this storage is only available when installed on a plain
disk (no LVM or RAID), using a non-checksumming filesystem (no ZFS), and
using BIOS or EFI functions (no ATA, USB or IEEE1275).

@command{grub-mkconfig} uses this facility to implement
@samp{GRUB_SAVEDEFAULT} (@pxref{Simple configuration}).


@node Commands
@chapter The list of available commands

In this chapter, we list all commands that are available in GRUB.

Commands belong to different groups. A few can only be used in
the global section of the configuration file (or ``menu''); most
of them can be entered on the command-line and can be used either
anywhere in the menu or specifically in the menu entries.

In rescue mode, only the @command{insmod} (@pxref{insmod}), @command{ls}
(@pxref{ls}), @command{set} (@pxref{set}), and @command{unset}
(@pxref{unset}) commands are normally available.  If you end up in rescue
mode and do not know what to do, then @pxref{GRUB only offers a rescue
shell}.

@menu
* Menu-specific commands::
* General commands::
* Command-line and menu entry commands::
* Networking commands::
@end menu


@node Menu-specific commands
@section The list of commands for the menu only

The semantics used in parsing the configuration file are the following:

@itemize @bullet
@item
The files @emph{must} be in plain-text format.

@item
@samp{#} at the beginning of a line in a configuration file means it is
only a comment.

@item
Options are separated by spaces.

@item
All numbers can be either decimal or hexadecimal. A hexadecimal number
must be preceded by @samp{0x}, and is case-insensitive.
@end itemize

These commands can only be used in the menu:

@menu
* menuentry::                   Start a menu entry
* submenu::                     Group menu entries
@end menu


@node menuentry
@subsection menuentry

@deffn Command menuentry @var{title} @
 [@option{--class=class} @dots{}] [@option{--users=users}] @
 [@option{--unrestricted}] [@option{--hotkey=key}] [@option{--id=id}] @
 [@var{arg} @dots{}] @{ @var{command}; @dots{} @}
This defines a GRUB menu entry named @var{title}.  When this entry is
selected from the menu, GRUB will set the @var{chosen} environment variable
to value of @option{--id} if @option{--id} is given, execute the list of
commands given within braces, and if the last command in the list returned
successfully and a kernel was loaded it will execute the @command{boot} command.

The @option{--class} option may be used any number of times to group menu
entries into classes.  Menu themes may display different classes using
different styles.

The @option{--users} option grants specific users access to specific menu
entries.  @xref{Security}.

The @option{--unrestricted} option grants all users access to specific menu
entries.  @xref{Security}.

The @option{--hotkey} option associates a hotkey with a menu entry.
@var{key} may be a single letter, or one of the aliases @samp{backspace},
@samp{tab}, or @samp{delete}.

The @option{--id} may be used to associate unique identifier with a menu entry.
@var{id} is string of ASCII aphanumeric characters, underscore and hyphen
and should not start with a digit.

All other arguments including @var{title} are passed as positional parameters
when list of commands is executed with @var{title} always assigned to @code{$1}.
@end deffn


@node submenu
@subsection submenu

@deffn Command submenu @var{title} @
 [@option{--class=class} @dots{}] [@option{--users=users}] @
 [@option{--unrestricted}] [@option{--hotkey=key}] [@option{--id=id}] @
 @{ @var{menu entries} @dots{} @}
This defines a submenu.  An entry called @var{title} will be added to the
menu; when that entry is selected, a new menu will be displayed showing all
the entries within this submenu.

All options are the same as in the @command{menuentry} command
(@pxref{menuentry}).
@end deffn


@node General commands
@section The list of general commands

Commands usable anywhere in the menu and in the command-line.

@menu
* serial::                      Set up a serial device
* terminal_input::              Manage input terminals
* terminal_output::             Manage output terminals
* terminfo::                    Define terminal type
@end menu


@node serial
@subsection serial

@deffn Command serial [@option{--unit=unit}] [@option{--port=port}] [@option{--speed=speed}] [@option{--word=word}] [@option{--parity=parity}] [@option{--stop=stop}]
Initialize a serial device. @var{unit} is a number in the range 0-3
specifying which serial port to use; default is 0, which corresponds to
the port often called COM1. @var{port} is the I/O port where the UART
is to be found; if specified it takes precedence over @var{unit}.
@var{speed} is the transmission speed; default is 9600. @var{word} and
@var{stop} are the number of data bits and stop bits. Data bits must
be in the range 5-8 and stop bits must be 1 or 2. Default is 8 data
bits and one stop bit. @var{parity} is one of @samp{no}, @samp{odd},
@samp{even} and defaults to @samp{no}.

The serial port is not used as a communication channel unless the
@command{terminal_input} or @command{terminal_output} command is used
(@pxref{terminal_input}, @pxref{terminal_output}).

See also @ref{Serial terminal}.
@end deffn


@node terminal_input
@subsection terminal_input

@deffn Command terminal_input [@option{--append}|@option{--remove}] @
 [terminal1] [terminal2] @dots{}
List or select an input terminal.

With no arguments, list the active and available input terminals.

With @option{--append}, add the named terminals to the list of active input
terminals; any of these may be used to provide input to GRUB.

With @option{--remove}, remove the named terminals from the active list.

With no options but a list of terminal names, make only the listed terminal
names active.
@end deffn


@node terminal_output
@subsection terminal_output

@deffn Command terminal_output [@option{--append}|@option{--remove}] @
 [terminal1] [terminal2] @dots{}
List or select an output terminal.

With no arguments, list the active and available output terminals.

With @option{--append}, add the named terminals to the list of active output
terminals; all of these will receive output from GRUB.

With @option{--remove}, remove the named terminals from the active list.

With no options but a list of terminal names, make only the listed terminal
names active.
@end deffn


@node terminfo
@subsection terminfo

@deffn Command terminfo [-a|-u|-v] [term]
Define the capabilities of your terminal by giving the name of an entry in
the terminfo database, which should correspond roughly to a @samp{TERM}
environment variable in Unix.

The currently available terminal types are @samp{vt100}, @samp{vt100-color},
@samp{ieee1275}, and @samp{dumb}.  If you need other terminal types, please
contact us to discuss the best way to include support for these in GRUB.

The @option{-a} (@option{--ascii}), @option{-u} (@option{--utf8}), and
@option{-v} (@option{--visual-utf8}) options control how non-ASCII text is
displayed.  @option{-a} specifies an ASCII-only terminal; @option{-u}
specifies logically-ordered UTF-8; and @option{-v} specifies
"visually-ordered UTF-8" (in other words, arranged such that a terminal
emulator without bidirectional text support will display right-to-left text
in the proper order; this is not really proper UTF-8, but a workaround).

If no option or terminal type is specified, the current terminal type is
printed.
@end deffn


@node Command-line and menu entry commands
@section The list of command-line and menu entry commands

These commands are usable in the command-line and in menu entries.  If
you forget a command, you can run the command @command{help}
(@pxref{help}).

@menu
* [::                           Check file types and compare values
* acpi::                        Load ACPI tables
* authenticate::                Check whether user is in user list
* background_color::            Set background color for active terminal
* background_image::            Load background image for active terminal
* badram::                      Filter out bad regions of RAM
* blocklist::                   Print a block list
* boot::                        Start up your operating system
* cat::                         Show the contents of a file
* chainloader::                 Chain-load another boot loader
* clear::                       Clear the screen
* cmosclean::                   Clear bit in CMOS
* cmosdump::                    Dump CMOS contents
* cmostest::                    Test bit in CMOS
* cmp::                         Compare two files
* configfile::                  Load a configuration file
* cpuid::                       Check for CPU features
* crc::                         Compute or check CRC32 checksums
* cryptomount::                 Mount a crypto device
* date::                        Display or set current date and time
* devicetree::                  Load a device tree blob
* distrust::                    Remove a pubkey from trusted keys
* drivemap::                    Map a drive to another
* echo::                        Display a line of text
* eval::                        Evaluate agruments as GRUB commands
* export::                      Export an environment variable
* false::                       Do nothing, unsuccessfully
* gettext::                     Translate a string
* gptsync::                     Fill an MBR based on GPT entries
* halt::                        Shut down your computer
* hashsum::                     Compute or check hash checksum
* help::                        Show help messages
* initrd::                      Load a Linux initrd
* initrd16::                    Load a Linux initrd (16-bit mode)
* insmod::                      Insert a module
* keystatus::                   Check key modifier status
* linux::                       Load a Linux kernel
* linux16::                     Load a Linux kernel (16-bit mode)
* list_env::                    List variables in environment block
* list_trusted::                List trusted public keys
* load_env::                    Load variables from environment block
* loadfont::                    Load font files
* loopback::                    Make a device from a filesystem image
* ls::                          List devices or files
* lsfonts::                     List loaded fonts
* lsmod::                       Show loaded modules
* md5sum::                      Compute or check MD5 hash
* module::                      Load module for multiboot kernel
* multiboot::                   Load multiboot compliant kernel
* nativedisk::                  Switch to native disk drivers
* normal::                      Enter normal mode
* normal_exit::                 Exit from normal mode
* parttool::                    Modify partition table entries
* password::                    Set a clear-text password
* password_pbkdf2::             Set a hashed password
* play::                        Play a tune
* probe::                       Retrieve device info
* pxe_unload::                  Unload the PXE environment
* read::                        Read user input
* reboot::                      Reboot your computer
* regexp::                      Test if regular expression matches string
* rmmod::                       Remove a module
* save_env::                    Save variables to environment block
* search::                      Search devices by file, label, or UUID
* sendkey::                     Emulate keystrokes
* set::                         Set an environment variable
* sha1sum::                     Compute or check SHA1 hash
* sha256sum::                   Compute or check SHA256 hash
* sha512sum::                   Compute or check SHA512 hash
* sleep::                       Wait for a specified number of seconds
* source::                      Read a configuration file in same context
* test::                        Check file types and compare values
* true::                        Do nothing, successfully
* trust::                       Add public key to list of trusted keys
* unset::                       Unset an environment variable
* uppermem::                    Set the upper memory size
@comment * vbeinfo::                     List available video modes
* verify_detached::             Verify detached digital signature
* videoinfo::                   List available video modes
@end menu


@node [
@subsection [
@deffn Command @code{[} expression @code{]}
Alias for @code{test @var{expression}} (@pxref{test}).
@end deffn


@node acpi
@subsection acpi

@deffn Command acpi [@option{-1}|@option{-2}] @
 [@option{--exclude=table1,@dots{}}|@option{--load-only=table1,@dots{}}] @
 [@option{--oemid=id}] [@option{--oemtable=table}] @
 [@option{--oemtablerev=rev}] [@option{--oemtablecreator=creator}] @
 [@option{--oemtablecreatorrev=rev}] [@option{--no-ebda}] @
 filename @dots{}
Modern BIOS systems normally implement the Advanced Configuration and Power
Interface (ACPI), and define various tables that describe the interface
between an ACPI-compliant operating system and the firmware. In some cases,
the tables provided by default only work well with certain operating
systems, and it may be necessary to replace some of them.

Normally, this command will replace the Root System Description Pointer
(RSDP) in the Extended BIOS Data Area to point to the new tables. If the
@option{--no-ebda} option is used, the new tables will be known only to
GRUB, but may be used by GRUB's EFI emulation.
@end deffn


@node authenticate
@subsection authenticate
@deffn Command authenticate [userlist]
Check whether user is in @var{userlist} or listed in the value of variable
@samp{superusers}. See @pxref{superusers} for valid user list format.
If @samp{superusers} is empty, this command returns true. @xref{Security}.
@end deffn


@node background_color
@subsection background_color

@deffn Command background_color color
Set background color for active terminal. For valid color specifications see
@pxref{Theme file format, ,Colors}. Background color can be changed only when
using @samp{gfxterm} for terminal output.

This command sets color of empty areas without text. Text background color
is controlled by environment variables @var{color_normal}, @var{color_highlight},
@var{menu_color_normal}, @var{menu_color_highlight}. @xref{Special environment variables}.
@end deffn


@node background_image
@subsection background_image

@deffn Command background_image [[@option{--mode} @samp{stretch}|@samp{normal}] file]
Load background image for active terminal from @var{file}. Image is stretched
to fill up entire screen unless option @option{--mode} @samp{normal} is given.
Without arguments remove currently loaded background image. Background image
can be changed only when using @samp{gfxterm} for terminal output.

@end deffn


@node badram
@subsection badram

@deffn Command badram addr,mask[,addr,mask...]
Filter out bad RAM.
@end deffn

This command notifies the memory manager that specified regions of
RAM ought to be filtered out (usually, because they're damaged).  This
remains in effect after a payload kernel has been loaded by GRUB, as
long as the loaded kernel obtains its memory map from GRUB.  Kernels that
support this include Linux, GNU Mach, the kernel of FreeBSD and Multiboot
kernels in general.

Syntax is the same as provided by the @uref{http://www.memtest.org/,
Memtest86+ utility}: a list of address/mask pairs.  Given a page-aligned
address and a base address / mask pair, if all the bits of the page-aligned
address that are enabled by the mask match with the base address, it means
this page is to be filtered.  This syntax makes it easy to represent patterns
that are often result of memory damage, due to physical distribution of memory
cells.

@node blocklist
@subsection blocklist

@deffn Command blocklist file
Print a block list (@pxref{Block list syntax}) for @var{file}.
@end deffn


@node boot
@subsection boot

@deffn Command boot
Boot the OS or chain-loader which has been loaded. Only necessary if
running the fully interactive command-line (it is implicit at the end of
a menu entry).
@end deffn


@node cat
@subsection cat

@deffn Command cat [@option{--dos}] file
Display the contents of the file @var{file}. This command may be useful
to remind you of your OS's root partition:

@example
grub> @kbd{cat /etc/fstab}
@end example

If the @option{--dos} option is used, then carriage return / new line pairs
will be displayed as a simple new line.  Otherwise, the carriage return will
be displayed as a control character (@samp{<d>}) to make it easier to see
when boot problems are caused by a file formatted using DOS-style line
endings.
@end deffn


@node chainloader
@subsection chainloader

@deffn Command chainloader [@option{--force}] file
Load @var{file} as a chain-loader. Like any other file loaded by the
filesystem code, it can use the blocklist notation (@pxref{Block list
syntax}) to grab the first sector of the current partition with @samp{+1}.
If you specify the option @option{--force}, then load @var{file} forcibly,
whether it has a correct signature or not. This is required when you want to
load a defective boot loader, such as SCO UnixWare 7.1.
@end deffn


@node clear
@subsection clear

@deffn Command clear
Clear the screen.
@end deffn


@node cmosclean
@subsection cmosclean

@deffn Command cmosclean byte:bit
Clear value of bit in CMOS at location @var{byte}:@var{bit}. This command
is available only on platforms that support CMOS.
@end deffn


@node cmosdump
@subsection cmosdump

@deffn Dump CMOS contents
Dump full CMOS contents as hexadecimal values. This command is available only
on platforms that support CMOS.
@end deffn


@node cmostest
@subsection cmostest

@deffn Command cmostest byte:bit
Test value of bit in CMOS at location @var{byte}:@var{bit}. Exit status
is zero if bit is set, non zero otherwise. This command is available only
on platforms that support CMOS.
@end deffn


@node cmp
@subsection cmp

@deffn Command cmp file1 file2
Compare the file @var{file1} with the file @var{file2}. If they differ
in size, print the sizes like this:

@example
Differ in size: 0x1234 [foo], 0x4321 [bar]
@end example

If the sizes are equal but the bytes at an offset differ, then print the
bytes like this:

@example
Differ at the offset 777: 0xbe [foo], 0xef [bar]
@end example

If they are completely identical, nothing will be printed.
@end deffn


@node configfile
@subsection configfile

@deffn Command configfile file
Load @var{file} as a configuration file.  If @var{file} defines any menu
entries, then show a menu containing them immediately.  Any environment
variable changes made by the commands in @var{file} will not be preserved
after @command{configfile} returns.
@end deffn


@node cpuid
@subsection cpuid

@deffn Command cpuid [-l]
Check for CPU features.  This command is only available on x86 systems.

With the @option{-l} option, return true if the CPU supports long mode
(64-bit).

If invoked without options, this command currently behaves as if it had been
invoked with @option{-l}.  This may change in the future.
@end deffn


@node crc
@subsection crc

@deffn Command crc arg @dots{}
Alias for @code{hashsum --hash crc32 arg @dots{}}. See command @command{hashsum}
(@pxref{hashsum}) for full description.
@end deffn


@node cryptomount
@subsection cryptomount

@deffn Command cryptomount device|@option{-u} uuid|@option{-a}|@option{-b}
Setup access to encrypted device. If necessary, passphrase
is requested interactively. Option @var{device} configures specific grub device
(@pxref{Naming convention}); option @option{-u} @var{uuid} configures device
with specified @var{uuid}; option @option{-a} configures all detected encrypted
devices; option @option{-b} configures all geli containers that have boot flag set.

GRUB suports devices encrypted using LUKS and geli. Note that necessary modules (@var{luks} and @var{geli}) have to be loaded manually before this command can
be used.
@end deffn


@node date
@subsection date

@deffn Command date [[year-]month-day] [hour:minute[:second]]
With no arguments, print the current date and time.

Otherwise, take the current date and time, change any elements specified as
arguments, and set the result as the new date and time.  For example, `date
01-01' will set the current month and day to January 1, but leave the year,
hour, minute, and second unchanged.
@end deffn


@node devicetree
@subsection linux

@deffn Command devicetree file
Load a device tree blob (.dtb) from a filesystem, for later use by a Linux
kernel. Does not perform merging with any device tree supplied by firmware,
but rather replaces it completely.
@ref{GNU/Linux}.
@end deffn

@node distrust
@subsection distrust

@deffn Command distrust pubkey_id
Remove public key @var{pubkey_id} from GRUB's keyring of trusted keys.
@var{pubkey_id} is the last four bytes (eight hexadecimal digits) of
the GPG v4 key id, which is also the output of @command{list_trusted}
(@pxref{list_trusted}).  Outside of GRUB, the key id can be obtained
using @code{gpg --fingerprint}).
These keys are used to validate signatures when environment variable
@code{check_signatures} is set to @code{enforce}
(@pxref{check_signatures}), and by some invocations of
@command{verify_detached} (@pxref{verify_detached}).  @xref{Using
digital signatures}, for more information.
@end deffn

@node drivemap
@subsection drivemap

@deffn Command drivemap @option{-l}|@option{-r}|[@option{-s}] @
 from_drive to_drive
Without options, map the drive @var{from_drive} to the drive @var{to_drive}.
This is necessary when you chain-load some operating systems, such as DOS,
if such an OS resides at a non-first drive.  For convenience, any partition
suffix on the drive is ignored, so you can safely use @verb{'${root}'} as a
drive specification.

With the @option{-s} option, perform the reverse mapping as well, swapping
the two drives.

With the @option{-l} option, list the current mappings.

With the @option{-r} option, reset all mappings to the default values.

For example:

@example
drivemap -s (hd0) (hd1)
@end example
@end deffn


@node echo
@subsection echo

@deffn Command echo [@option{-n}] [@option{-e}] string @dots{}
Display the requested text and, unless the @option{-n} option is used, a
trailing new line.  If there is more than one string, they are separated by
spaces in the output.  As usual in GRUB commands, variables may be
substituted using @samp{$@{var@}}.

The @option{-e} option enables interpretation of backslash escapes.  The
following sequences are recognised:

@table @code
@item \\
backslash

@item \a
alert (BEL)

@item \c
suppress trailing new line

@item \f
form feed

@item \n
new line

@item \r
carriage return

@item \t
horizontal tab

@item \v
vertical tab
@end table

When interpreting backslash escapes, backslash followed by any other
character will print that character.
@end deffn


@node eval
@subsection eval

@deffn Command eval string ...
Concatenate arguments together using single space as separator and evaluate
result as sequence of GRUB commands.
@end deffn


@node export
@subsection export

@deffn Command export envvar
Export the environment variable @var{envvar}. Exported variables are visible
to subsidiary configuration files loaded using @command{configfile}.
@end deffn


@node false
@subsection false

@deffn Command false
Do nothing, unsuccessfully.  This is mainly useful in control constructs
such as @code{if} and @code{while} (@pxref{Shell-like scripting}).
@end deffn


@node gettext
@subsection gettext

@deffn Command gettext string
Translate @var{string} into the current language.

The current language code is stored in the @samp{lang} variable in GRUB's
environment (@pxref{lang}).  Translation files in MO format are read from
@samp{locale_dir} (@pxref{locale_dir}), usually @file{/boot/grub/locale}.
@end deffn


@node gptsync
@subsection gptsync

@deffn Command gptsync device [partition[+/-[type]]] @dots{}
Disks using the GUID Partition Table (GPT) also have a legacy Master Boot
Record (MBR) partition table for compatibility with the BIOS and with older
operating systems.  The legacy MBR can only represent a limited subset of
GPT partition entries.

This command populates the legacy MBR with the specified @var{partition}
entries on @var{device}.  Up to three partitions may be used.

@var{type} is an MBR partition type code; prefix with @samp{0x} if you want
to enter this in hexadecimal.  The separator between @var{partition} and
@var{type} may be @samp{+} to make the partition active, or @samp{-} to make
it inactive; only one partition may be active.  If both the separator and
type are omitted, then the partition will be inactive.
@end deffn


@node halt
@subsection halt

@deffn Command halt @option{--no-apm}
The command halts the computer. If the @option{--no-apm} option
is specified, no APM BIOS call is performed. Otherwise, the computer
is shut down using APM.
@end deffn


@node hashsum
@subsection hashsum

@deffn Command hashsum @option{--hash} hash @option{--keep-going} @option{--uncompress} @option{--check} file [@option{--prefix} dir]|file @dots{}
Compute or verify file hashes. Hash type is selected with option @option{--hash}.
Supported hashes are: @samp{adler32}, @samp{crc64}, @samp{crc32},
@samp{crc32rfc1510}, @samp{crc24rfc2440}, @samp{md4}, @samp{md5},
@samp{ripemd160}, @samp{sha1}, @samp{sha224}, @samp{sha256}, @samp{sha512},
@samp{sha384}, @samp{tiger192}, @samp{tiger}, @samp{tiger2}, @samp{whirlpool}.
Option @option{--uncompress} uncompresses files before computing hash.

When list of files is given, hash of each file is computed and printed,
followed by file name, each file on a new line.

When option @option{--check} is given, it points to a file that contains
list of @var{hash name} pairs in the same format as used by UNIX
@command{md5sum} command. Option @option{--prefix}
may be used to give directory where files are located. Hash verification
stops after the first mismatch was found unless option @option{--keep-going}
was given.  The exit code @code{$?} is set to 0 if hash verification
is successful.  If it fails, @code{$?} is set to a nonzero value.
@end deffn


@node help
@subsection help

@deffn Command help [pattern @dots{}]
Display helpful information about builtin commands. If you do not
specify @var{pattern}, this command shows short descriptions of all
available commands.

If you specify any @var{patterns}, it displays longer information
about each of the commands whose names begin with those @var{patterns}.
@end deffn


@node initrd
@subsection initrd

@deffn Command initrd file
Load an initial ramdisk for a Linux kernel image, and set the appropriate
parameters in the Linux setup area in memory.  This may only be used after
the @command{linux} command (@pxref{linux}) has been run.  See also
@ref{GNU/Linux}.
@end deffn


@node initrd16
@subsection initrd16

@deffn Command initrd16 file
Load an initial ramdisk for a Linux kernel image to be booted in 16-bit
mode, and set the appropriate parameters in the Linux setup area in memory.
This may only be used after the @command{linux16} command (@pxref{linux16})
has been run.  See also @ref{GNU/Linux}.

This command is only available on x86 systems.
@end deffn


@node insmod
@subsection insmod

@deffn Command insmod module
Insert the dynamic GRUB module called @var{module}.
@end deffn


@node keystatus
@subsection keystatus

@deffn Command keystatus [@option{--shift}] [@option{--ctrl}] [@option{--alt}]
Return true if the Shift, Control, or Alt modifier keys are held down, as
requested by options. This is useful in scripting, to allow some user
control over behaviour without having to wait for a keypress.

Checking key modifier status is only supported on some platforms. If invoked
without any options, the @command{keystatus} command returns true if and
only if checking key modifier status is supported.
@end deffn


@node linux
@subsection linux

@deffn Command linux file @dots{}
Load a Linux kernel image from @var{file}.  The rest of the line is passed
verbatim as the @dfn{kernel command-line}.  Any initrd must be reloaded
after using this command (@pxref{initrd}).

On x86 systems, the kernel will be booted using the 32-bit boot protocol.
Note that this means that the @samp{vga=} boot option will not work; if you
want to set a special video mode, you will need to use GRUB commands such as
@samp{set gfxpayload=1024x768} or @samp{set gfxpayload=keep} (to keep the
same mode as used in GRUB) instead.  GRUB can automatically detect some uses
of @samp{vga=} and translate them to appropriate settings of
@samp{gfxpayload}.  The @command{linux16} command (@pxref{linux16}) avoids
this restriction.
@end deffn


@node linux16
@subsection linux16

@deffn Command linux16 file @dots{}
Load a Linux kernel image from @var{file} in 16-bit mode.  The rest of the
line is passed verbatim as the @dfn{kernel command-line}.  Any initrd must
be reloaded after using this command (@pxref{initrd16}).

The kernel will be booted using the traditional 16-bit boot protocol.  As
well as bypassing problems with @samp{vga=} described in @ref{linux}, this
permits booting some other programs that implement the Linux boot protocol
for the sake of convenience.

This command is only available on x86 systems.
@end deffn


@node list_env
@subsection list_env

@deffn Command list_env [@option{--file} file]
List all variables in the environment block file.  @xref{Environment block}.

The @option{--file} option overrides the default location of the
environment block.
@end deffn

@node list_trusted
@subsection list_trusted

@deffn Command list_trusted
List all public keys trusted by GRUB for validating signatures.
The output is in GPG's v4 key fingerprint format (i.e., the output of
@code{gpg --fingerprint}).  The least significant four bytes (last
eight hexadecimal digits) can be used as an argument to
@command{distrust} (@pxref{distrust}).
@xref{Using digital signatures}, for more information about uses for
these keys.
@end deffn

@node load_env
@subsection load_env

@deffn Command load_env [@option{--file} file] [@option{--skip-sig}] [whitelisted_variable_name] @dots{}
Load all variables from the environment block file into the environment.
@xref{Environment block}.

The @option{--file} option overrides the default location of the environment
block.

The @option{--skip-sig} option skips signature checking even when the
value of environment variable @code{check_signatures} is set to
@code{enforce} (@pxref{check_signatures}).

If one or more variable names are provided as arguments, they are
interpreted as a whitelist of variables to load from the environment
block file.  Variables set in the file but not present in the
whitelist are ignored.

The @option{--skip-sig} option should be used with care, and should
always be used in concert with a whitelist of acceptable variables
whose values should be set.  Failure to employ a carefully constructed
whitelist could result in reading a malicious value into critical
environment variables from the file, such as setting
@code{check_signatures=no}, modifying @code{prefix} to boot from an
unexpected location or not at all, etc.

When used with care, @option{--skip-sig} and the whitelist enable an
administrator to configure a system to boot only signed
configurations, but to allow the user to select from among multiple
configurations, and to enable ``one-shot'' boot attempts and
``savedefault'' behavior.  @xref{Using digital signatures}, for more
information.
@end deffn


@node loadfont
@subsection loadfont

@deffn Command loadfont file @dots{}
Load specified font files. Unless absolute pathname is given, @var{file}
is assumed to be in directory @samp{$prefix/fonts} with
suffix @samp{.pf2} appended. @xref{Theme file format,,Fonts}.
@end deffn


@node loopback
@subsection loopback

@deffn Command loopback [@option{-d}] device file
Make the device named @var{device} correspond to the contents of the
filesystem image in @var{file}.  For example:

@example
loopback loop0 /path/to/image
ls (loop0)/
@end example

With the @option{-d} option, delete a device previously created using this
command.
@end deffn


@node ls
@subsection ls

@deffn Command ls [arg @dots{}]
List devices or files.

With no arguments, print all devices known to GRUB.

If the argument is a device name enclosed in parentheses (@pxref{Device
syntax}), then print the name of the filesystem of that device.

If the argument is a directory given as an absolute file name (@pxref{File
name syntax}), then list the contents of that directory.
@end deffn


@node lsfonts
@subsection lsfonts

@deffn Command lsfonts
List loaded fonts.
@end deffn


@node lsmod
@subsection lsmod

@deffn Command lsmod
Show list of loaded modules.
@end deffn

@node md5sum
@subsection md5sum

@deffn Command md5sum arg @dots{}
Alias for @code{hashsum --hash md5 arg @dots{}}. See command @command{hashsum}
(@pxref{hashsum}) for full description.
@end deffn

@node module
@subsection module

@deffn Command module [--nounzip] file [arguments]
Load a module for multiboot kernel image.  The rest of the
line is passed verbatim as the module command line.
@end deffn

@node multiboot
@subsection multiboot

@deffn Command multiboot [--quirk-bad-kludge] [--quirk-modules-after-kernel] file @dots{}
Load a multiboot kernel image from @var{file}.  The rest of the
line is passed verbatim as the @dfn{kernel command-line}.  Any module must
be reloaded after using this command (@pxref{module}).

Some kernels have known problems. You need to specify --quirk-* for those.
--quirk-bad-kludge is a problem seen in several products that they include
loading kludge information with invalid data in ELF file. GRUB prior to 0.97
and some custom builds prefered ELF information while 0.97 and GRUB 2
use kludge. Use this option to ignore kludge.
Known affected systems: old Solaris, SkyOS.

--quirk-modules-after-kernel is needed for kernels which load at relatively
high address e.g. 16MiB mark and can't cope with modules stuffed between
1MiB mark and beginning of the kernel.
Known afftected systems: VMWare.
@end deffn

@node nativedisk
@subsection nativedisk

@deffn Command nativedisk
Switch from firmware disk drivers to native ones.
Really useful only on platforms where both
firmware and native disk drives are available.
Currently i386-pc, i386-efi, i386-ieee1275 and
x86_64-efi.
@end deffn

@node normal
@subsection normal

@deffn Command normal [file]
Enter normal mode and display the GRUB menu.

In normal mode, commands, filesystem modules, and cryptography modules are
automatically loaded, and the full GRUB script parser is available.  Other
modules may be explicitly loaded using @command{insmod} (@pxref{insmod}).

If a @var{file} is given, then commands will be read from that file.
Otherwise, they will be read from @file{$prefix/grub.cfg} if it exists.

@command{normal} may be called from within normal mode, creating a nested
environment.  It is more usual to use @command{configfile}
(@pxref{configfile}) for this.
@end deffn


@node normal_exit
@subsection normal_exit

@deffn Command normal_exit
Exit normal mode (@pxref{normal}).  If this instance of normal mode was not
nested within another one, then return to rescue mode.
@end deffn


@node parttool
@subsection parttool

@deffn Command parttool partition commands
Make various modifications to partition table entries.

Each @var{command} is either a boolean option, in which case it must be
followed with @samp{+} or @samp{-} (with no intervening space) to enable or
disable that option, or else it takes a value in the form
@samp{@var{command}=@var{value}}.

Currently, @command{parttool} is only useful on DOS partition tables (also
known as Master Boot Record, or MBR).  On these partition tables, the
following commands are available:

@table @asis
@item @samp{boot} (boolean)
When enabled, this makes the selected partition be the active (bootable)
partition on its disk, clearing the active flag on all other partitions.
This command is limited to @emph{primary} partitions.

@item @samp{type} (value)
Change the type of an existing partition.  The value must be a number in the
range 0-0xFF (prefix with @samp{0x} to enter it in hexadecimal).

@item @samp{hidden} (boolean)
When enabled, this hides the selected partition by setting the @dfn{hidden}
bit in its partition type code; when disabled, unhides the selected
partition by clearing this bit.  This is useful only when booting DOS or
Wwindows and multiple primary FAT partitions exist in one disk.  See also
@ref{DOS/Windows}.
@end table
@end deffn


@node password
@subsection password

@deffn Command password user clear-password
Define a user named @var{user} with password @var{clear-password}.
@xref{Security}.
@end deffn


@node password_pbkdf2
@subsection password_pbkdf2

@deffn Command password_pbkdf2 user hashed-password
Define a user named @var{user} with password hash @var{hashed-password}.
Use @command{grub-mkpasswd-pbkdf2} (@pxref{Invoking grub-mkpasswd-pbkdf2})
to generate password hashes.  @xref{Security}.
@end deffn


@node play
@subsection play

@deffn Command play file | tempo [pitch1 duration1] [pitch2 duration2] @dots{}
Plays a tune

If the argument is a file name (@pxref{File name syntax}), play the tune
recorded in it.  The file format is first the tempo as an unsigned 32bit
little-endian number, then pairs of unsigned 16bit little-endian numbers for
pitch and duration pairs.

If the arguments are a series of numbers, play the inline tune.

The tempo is the base for all note durations. 60 gives a 1-second base, 120
gives a half-second base, etc.  Pitches are Hz.  Set pitch to 0 to produce
a rest.
@end deffn


@node probe
@subsection probe

@deffn Command probe [@option{--set} var] @option{--driver}|@option{--partmap}|@option{--fs}|@option{--fs-uuid}|@option{--label} device
Retrieve device information. If option @option{--set} is given, assign result
to variable @var{var}, otherwise print information on the screen.
@end deffn


@node pxe_unload
@subsection pxe_unload

@deffn Command pxe_unload
Unload the PXE environment (@pxref{Network}).

This command is only available on PC BIOS systems.
@end deffn


@node read
@subsection read

@deffn Command read [var]
Read a line of input from the user.  If an environment variable @var{var} is
given, set that environment variable to the line of input that was read,
with no terminating newline.
@end deffn


@node reboot
@subsection reboot

@deffn Command reboot
Reboot the computer.
@end deffn


@node regexp
@subsection regexp

@deffn Command regexp [@option{--set} [number:]var] regexp string
Test if regular expression @var{regexp} matches @var{string}. Supported
regular expressions are POSIX.2 Extended Regular Expressions. If option
@option{--set} is given, store @var{number}th matched subexpression in
variable @var{var}. Subexpressions are numbered in order of their opening
parentheses starting from @samp{1}.  @var{number} defaults to @samp{1}.
@end deffn


@node rmmod
@subsection rmmod

@deffn Command rmmod module
Remove a loaded @var{module}.
@end deffn


@node save_env
@subsection save_env

@deffn Command save_env [@option{--file} file] var @dots{}
Save the named variables from the environment to the environment block file.
@xref{Environment block}.

The @option{--file} option overrides the default location of the environment
block.

This command will operate successfully even when environment variable
@code{check_signatures} is set to @code{enforce}
(@pxref{check_signatures}), since it writes to disk and does not alter
the behavior of GRUB based on any contents of disk that have been
read.  It is possible to modify a digitally signed environment block
file from within GRUB using this command, such that its signature will
no longer be valid on subsequent boots.  Care should be taken in such
advanced configurations to avoid rendering the system
unbootable. @xref{Using digital signatures}, for more information.
@end deffn


@node search
@subsection search

@deffn Command search @
 [@option{--file}|@option{--label}|@option{--fs-uuid}] @
 [@option{--set} [var]] [@option{--no-floppy}] name
Search devices by file (@option{-f}, @option{--file}), filesystem label
(@option{-l}, @option{--label}), or filesystem UUID (@option{-u},
@option{--fs-uuid}).

If the @option{--set} option is used, the first device found is set as the
value of environment variable @var{var}.  The default variable is
@samp{root}.

The @option{--no-floppy} option prevents searching floppy devices, which can
be slow.

The @samp{search.file}, @samp{search.fs_label}, and @samp{search.fs_uuid}
commands are aliases for @samp{search --file}, @samp{search --label}, and
@samp{search --fs-uuid} respectively.
@end deffn


@node sendkey
@subsection sendkey

@deffn Command sendkey @
 [@option{--num}|@option{--caps}|@option{--scroll}|@option{--insert}|@
@option{--pause}|@option{--left-shift}|@option{--right-shift}|@
@option{--sysrq}|@option{--numkey}|@option{--capskey}|@option{--scrollkey}|@
@option{--insertkey}|@option{--left-alt}|@option{--right-alt}|@
@option{--left-ctrl}|@option{--right-ctrl} @
 @samp{on}|@samp{off}]@dots{} @
 [@option{no-led}] @
 keystroke
Insert keystrokes into the keyboard buffer when booting.  Sometimes an
operating system or chainloaded boot loader requires particular keys to be
pressed: for example, one might need to press a particular key to enter
"safe mode", or when chainloading another boot loader one might send
keystrokes to it to navigate its menu.  

You may provide up to 16 keystrokes (the length of the BIOS keyboard
buffer).  Keystroke names may be upper-case or lower-case letters, digits,
or taken from the following table:

@c Please keep this table in the same order as in
@c commands/i386/pc/sendkey.c, for ease of maintenance.
@c Exception: The function and numeric keys are sorted, for aesthetics.

@multitable @columnfractions .4 .5
@headitem Name @tab Key
@item escape @tab Escape
@item exclam @tab !
@item at @tab @@
@item numbersign @tab #
@item dollar @tab $
@item percent @tab %
@item caret @tab ^
@item ampersand @tab &
@item asterisk @tab *
@item parenleft @tab (
@item parenright @tab )
@item minus @tab -
@item underscore @tab _
@item equal @tab =
@item plus @tab +
@item backspace @tab Backspace
@item tab @tab Tab
@item bracketleft @tab [
@item braceleft @tab @{
@item bracketright @tab ]
@item braceright @tab @}
@item enter @tab Enter
@item control @tab press and release Control
@item semicolon @tab ;
@item colon @tab :
@item quote @tab '
@item doublequote @tab "
@item backquote @tab `
@item tilde @tab ~
@item shift @tab press and release left Shift
@item backslash @tab \
@item bar @tab |
@item comma @tab ,
@item less @tab <
@item period @tab .
@item greater @tab >
@item slash @tab /
@item question @tab ?
@item rshift @tab press and release right Shift
@item alt @tab press and release Alt
@item space @tab space bar
@item capslock @tab Caps Lock
@item F1 @tab F1
@item F2 @tab F2
@item F3 @tab F3
@item F4 @tab F4
@item F5 @tab F5
@item F6 @tab F6
@item F7 @tab F7
@item F8 @tab F8
@item F9 @tab F9
@item F10 @tab F10
@item F11 @tab F11
@item F12 @tab F12
@item num1 @tab 1 (numeric keypad)
@item num2 @tab 2 (numeric keypad)
@item num3 @tab 3 (numeric keypad)
@item num4 @tab 4 (numeric keypad)
@item num5 @tab 5 (numeric keypad)
@item num6 @tab 6 (numeric keypad)
@item num7 @tab 7 (numeric keypad)
@item num8 @tab 8 (numeric keypad)
@item num9 @tab 9 (numeric keypad)
@item num0 @tab 0 (numeric keypad)
@item numperiod @tab . (numeric keypad)
@item numend @tab End (numeric keypad)
@item numdown @tab Down (numeric keypad)
@item numpgdown @tab Page Down (numeric keypad)
@item numleft @tab Left (numeric keypad)
@item numcenter @tab 5 with Num Lock inactive (numeric keypad)
@item numright @tab Right (numeric keypad)
@item numhome @tab Home (numeric keypad)
@item numup @tab Up (numeric keypad)
@item numpgup @tab Page Up (numeric keypad)
@item numinsert @tab Insert (numeric keypad)
@item numdelete @tab Delete (numeric keypad)
@item numasterisk @tab * (numeric keypad)
@item numminus @tab - (numeric keypad)
@item numplus @tab + (numeric keypad)
@item numslash @tab / (numeric keypad)
@item numenter @tab Enter (numeric keypad)
@item delete @tab Delete
@item insert @tab Insert
@item home @tab Home
@item end @tab End
@item pgdown @tab Page Down
@item pgup @tab Page Up
@item down @tab Down
@item up @tab Up
@item left @tab Left
@item right @tab Right
@end multitable

As well as keystrokes, the @command{sendkey} command takes various options
that affect the BIOS keyboard status flags.  These options take an @samp{on}
or @samp{off} parameter, specifying that the corresponding status flag be
set or unset; omitting the option for a given status flag will leave that
flag at its initial state at boot.  The @option{--num}, @option{--caps},
@option{--scroll}, and @option{--insert} options emulate setting the
corresponding mode, while the @option{--numkey}, @option{--capskey},
@option{--scrollkey}, and @option{--insertkey} options emulate pressing and
holding the corresponding key.  The other status flag options are
self-explanatory.

If the @option{--no-led} option is given, the status flag options will have
no effect on keyboard LEDs.

If the @command{sendkey} command is given multiple times, then only the last
invocation has any effect.

Since @command{sendkey} manipulates the BIOS keyboard buffer, it may cause
hangs, reboots, or other misbehaviour on some systems.  If the operating
system or boot loader that runs after GRUB uses its own keyboard driver
rather than the BIOS keyboard functions, then @command{sendkey} will have no
effect.

This command is only available on PC BIOS systems.
@end deffn


@node set
@subsection set

@deffn Command set [envvar=value]
Set the environment variable @var{envvar} to @var{value}. If invoked with no
arguments, print all environment variables with their values.
@end deffn


@node sha1sum
@subsection sha1sum

@deffn Command sha1sum arg @dots{}
Alias for @code{hashsum --hash sha1 arg @dots{}}. See command @command{hashsum}
(@pxref{hashsum}) for full description.
@end deffn


@node sha256sum
@subsection sha256sum

@deffn Command sha256sum arg @dots{}
Alias for @code{hashsum --hash sha256 arg @dots{}}. See command @command{hashsum}
(@pxref{hashsum}) for full description.
@end deffn


@node sha512sum
@subsection sha512sum

@deffn Command sha512sum arg @dots{}
Alias for @code{hashsum --hash sha512 arg @dots{}}. See command @command{hashsum}
(@pxref{hashsum}) for full description.
@end deffn


@node sleep
@subsection sleep

@deffn Command sleep [@option{--verbose}] [@option{--interruptible}] count
Sleep for @var{count} seconds. If option @option{--interruptible} is given,
allow @key{ESC} to interrupt sleep. With @option{--verbose} show countdown
of remaining seconds. Exit code is set to 0 if timeout expired and to 1
if timeout was interrupted by @key{ESC}.
@end deffn


@node source
@subsection source

@deffn Command source file
Read @var{file} as a configuration file, as if its contents had been
incorporated directly into the sourcing file.  Unlike @command{configfile}
(@pxref{configfile}), this executes the contents of @var{file} without
changing context: any environment variable changes made by the commands in
@var{file} will be preserved after @command{source} returns, and the menu
will not be shown immediately.
@end deffn


@node test
@subsection test

@deffn Command test expression
Evaluate @var{expression} and return zero exit status if result is true,
non zero status otherwise.

@var{expression} is one of:

@table @asis
@item @var{string1} @code{==} @var{string2}
the strings are equal
@item @var{string1} @code{!=} @var{string2}
the strings are not equal
@item @var{string1} @code{<} @var{string2}
@var{string1} is lexicographically less than @var{string2}
@item @var{string1} @code{<=} @var{string2}
@var{string1} is lexicographically less or equal than @var{string2}
@item @var{string1} @code{>} @var{string2}
@var{string1} is lexicographically greater than @var{string2}
@item @var{string1} @code{>=} @var{string2}
@var{string1} is lexicographically greater or equal than @var{string2}
@item @var{integer1} @code{-eq} @var{integer2}
@var{integer1} is equal to @var{integer2}
@item @var{integer1} @code{-ge} @var{integer2}
@var{integer1} is greater than or equal to @var{integer2}
@item @var{integer1} @code{-gt} @var{integer2}
@var{integer1} is greater than @var{integer2}
@item @var{integer1} @code{-le} @var{integer2}
@var{integer1} is less than or equal to @var{integer2}
@item @var{integer1} @code{-lt} @var{integer2}
@var{integer1} is less than @var{integer2}
@item @var{integer1} @code{-ne} @var{integer2}
@var{integer1} is not equal to @var{integer2}
@item @var{prefix}@var{integer1} @code{-pgt} @var{prefix}@var{integer2}
@var{integer1} is greater than @var{integer2} after stripping off common non-numeric @var{prefix}.
@item @var{prefix}@var{integer1} @code{-plt} @var{prefix}@var{integer2}
@var{integer1} is less than @var{integer2} after stripping off common non-numeric @var{prefix}.
@item @var{file1} @code{-nt} @var{file2}
@var{file1} is newer than @var{file2} (modification time). Optionally numeric @var{bias} may be directly appended to @code{-nt} in which case it is added to the first file modification time.
@item @var{file1} @code{-ot} @var{file2}
@var{file1} is older than @var{file2} (modification time). Optionally numeric @var{bias} may be directly appended to @code{-ot} in which case it is added to the first file modification time.
@item @code{-d} @var{file}
@var{file} exists and is a directory
@item @code{-e} @var{file}
@var{file} exists
@item @code{-f} @var{file}
@var{file} exists and is not a directory
@item @code{-s} @var{file}
@var{file} exists and has a size greater than zero
@item @code{-n} @var{string}
the length of @var{string} is nonzero
@item @var{string}
@var{string} is equivalent to @code{-n @var{string}}
@item @code{-z} @var{string}
the length of @var{string} is zero
@item @code{(} @var{expression} @code{)}
@var{expression} is true
@item @code{!} @var{expression}
@var{expression} is false
@item @var{expression1} @code{-a} @var{expression2}
both @var{expression1} and @var{expression2} are true
@item @var{expression1} @code{-o} @var{expression2}
either @var{expression1} or @var{expression2} is true
@end table
@end deffn


@node true
@subsection true

@deffn Command true
Do nothing, successfully.  This is mainly useful in control constructs such
as @code{if} and @code{while} (@pxref{Shell-like scripting}).
@end deffn

@node trust
@subsection trust

@deffn Command trust [@option{--skip-sig}] pubkey_file
Read public key from @var{pubkey_file} and add it to GRUB's internal
list of trusted public keys.  These keys are used to validate digital
signatures when environment variable @code{check_signatures} is set to
@code{enforce}.  Note that if @code{check_signatures} is set to
@code{enforce} when @command{trust} executes, then @var{pubkey_file}
must itself be properly signed.  The @option{--skip-sig} option can be
used to disable signature-checking when reading @var{pubkey_file}
itself. It is expected that @option{--skip-sig} is useful for testing
and manual booting. @xref{Using digital signatures}, for more
information.
@end deffn


@node unset
@subsection unset

@deffn Command unset envvar
Unset the environment variable @var{envvar}.
@end deffn


@node uppermem
@subsection uppermem

This command is not yet implemented for GRUB 2, although it is planned.


@ignore
@node vbeinfo
@subsection vbeinfo

@deffn Command vbeinfo [[WxH]xD]
Alias for command @command{videoinfo} (@pxref{videoinfo}). It is available
only on PC BIOS platforms.
@end deffn
@end ignore


@node verify_detached
@subsection verify_detached

@deffn Command verify_detached [@option{--skip-sig}] file signature_file [pubkey_file]
Verifies a GPG-style detached signature, where the signed file is
@var{file}, and the signature itself is in file @var{signature_file}.
Optionally, a specific public key to use can be specified using
@var{pubkey_file}.  When environment variable @code{check_signatures}
is set to @code{enforce}, then @var{pubkey_file} must itself be
properly signed by an already-trusted key.  An unsigned
@var{pubkey_file} can be loaded by specifying @option{--skip-sig}.
If @var{pubkey_file} is omitted, then public keys from GRUB's trusted keys
(@pxref{list_trusted}, @pxref{trust}, and @pxref{distrust}) are
tried.

Exit code @code{$?} is set to 0 if the signature validates
successfully.  If validation fails, it is set to a non-zero value.
@xref{Using digital signatures}, for more information.
@end deffn

@node videoinfo
@subsection videoinfo

@deffn Command videoinfo [[WxH]xD]
List available video modes. If resolution is given, show only matching modes.
@end deffn

@node Networking commands
@section The list of networking commands

@menu
* net_add_addr::                Add a network address
* net_add_dns::                 Add a DNS server
* net_add_route::               Add routing entry
* net_bootp::                   Perform a bootp autoconfiguration
* net_del_addr::                Remove IP address from interface
* net_del_dns::                 Remove a DNS server
* net_del_route::               Remove a route entry
* net_get_dhcp_option::         Retrieve DHCP options
* net_ipv6_autoconf::           Perform IPv6 autoconfiguration
* net_ls_addr::                 List interfaces
* net_ls_cards::                List network cards
* net_ls_dns::                  List DNS servers
* net_ls_routes::               List routing entries
* net_nslookup::                Perform a DNS lookup
@end menu


@node net_add_addr
@subsection net_add_addr

@deffn Command net_add_addr @var{interface} @var{card} @var{address}
Configure additional network @var{interface} with @var{address} on a
network @var{card}. @var{address} can be either IP in dotted decimal notation,
or symbolic name which is resolved using DNS lookup. If successful, this command
also adds local link routing entry to the default subnet of @var{address}
with name @var{interface}@samp{:local} via @var{interface}.
@end deffn


@node net_add_dns
@subsection net_add_dns

@deffn Command net_add_dns @var{server}
Resolve @var{server} IP address and add to the list of DNS servers used during
name lookup.
@end deffn


@node net_add_route
@subsection net_add_route

@deffn Command net_add_route @var{shortname} @var{ip}[/@var{prefix}] [@var{interface} | @samp{gw} @var{gateway}]
Add route to network with address @var{ip} as modified by @var{prefix} via
either local @var{interface} or @var{gateway}. @var{prefix} is optional and
defaults to 32 for IPv4 address and 128 for IPv6 address. Route is identified
by @var{shortname} which can be used to remove it (@pxref{net_del_route}).
@end deffn


@node net_bootp
@subsection net_bootp

@deffn Command net_bootp [@var{card}]
Perform configuration of @var{card} using DHCP protocol. If no card name
is specified, try to configure all existing cards. If configuration was
successful, interface with name @var{card}@samp{:dhcp} and configured
address is added to @var{card}. If server provided gateway information in
DHCP ACK packet, it is added as route entry with the name @var{card}@samp{:dhcp:gw}. Additionally the following DHCP options are recognized and processed:

@table @samp
@item 1 (Subnet Mask)
Used to calculate network local routing entry for interface @var{card}@samp{:dhcp}.
@item 3 (Router)
Adds default route entry with the name @var{card}@samp{:dhcp:default} via gateway
from DHCP option. Note that only option with single route is accepted.
@item 6 (Domain Name Server)
Adds all servers from option value to the list of servers used during name resolution.
@item 12 (Host Name)
Sets environment variable @samp{net_}@var{<card>}@samp{_dhcp_hostname}
(@pxref{net_@var{<interface>}_hostname}) to the value of option.
@item 15 (Domain Name)
Sets environment variable @samp{net_}@var{<card>}@samp{_dhcp_domain}
(@pxref{net_@var{<interface>}_domain}) to the value of option.
@item 17 (Root Path)
Sets environment variable @samp{net_}@var{<card>}@samp{_dhcp_rootpath}
(@pxref{net_@var{<interface>}_rootpath}) to the value of option.
@item 18 (Extensions Path)
Sets environment variable @samp{net_}@var{<card>}@samp{_dhcp_extensionspath}
(@pxref{net_@var{<interface>}_extensionspath}) to the value of option.
@end table

@end deffn


@node net_del_addr
@subsection net_del_addr

@deffn Command net_del_addr @var{interface}
Remove configured @var{interface} with associated address.
@end deffn


@node net_del_dns
@subsection net_del_dns

@deffn Command net_del_dns @var{address}
Remove @var{address} from list of servers used during name lookup.
@end deffn


@node net_del_route
@subsection net_del_route

@deffn Command net_del_route @var{shortname}
Remove route entry identified by @var{shortname}.
@end deffn


@node net_get_dhcp_option
@subsection net_get_dhcp_option

@deffn Command net_get_dhcp_option @var{var} @var{interface} @var{number} @var{type}
Request DHCP option @var{number} of @var{type} via @var{interface}. @var{type}
can be one of @samp{string}, @samp{number} or @samp{hex}. If option is found,
assign its value to variable @var{var}. Values of types @samp{number} and @samp{hex}
are converted to string representation.
@end deffn


@node net_ipv6_autoconf
@subsection net_ipv6_autoconf

@deffn Command net_ipv6_autoconf [@var{card}]
Perform IPv6 autoconfiguration by adding to the @var{card} interface with name
@var{card}@samp{:link} and link local MAC-based address. If no card is specified,
perform autoconfiguration for all existing cards.
@end deffn


@node net_ls_addr
@subsection net_ls_addr

@deffn Command net_ls_addr
List all configured interfaces with their MAC and IP addresses.
@end deffn


@node net_ls_cards
@subsection net_ls_cards

@deffn Command net_ls_cards
List all detected network cards with their MAC address.
@end deffn


@node net_ls_dns
@subsection net_ls_dns

@deffn Command net_ls_dns
List addresses of DNS servers used during name lookup.
@end deffn


@node net_ls_routes
@subsection net_ls_routes

@deffn Command net_ls_routes
List routing entries.
@end deffn


@node net_nslookup
@subsection net_nslookup

@deffn Command net_nslookup @var{name} [@var{server}]
Resolve address of @var{name} using DNS server @var{server}. If no server
is given, use default list of servers.
@end deffn


@node Internationalisation
@chapter Internationalisation

@section Charset
GRUB uses UTF-8 internally other than in rendering where some GRUB-specific
appropriate representation is used. All text files (including config) are
assumed to be encoded in UTF-8.

@section Filesystems
NTFS, JFS, UDF, HFS+, exFAT, long filenames in FAT, Joliet part of
ISO9660 are treated as UTF-16 as per specification. AFS and BFS are read
as UTF-8, again according to specification. BtrFS, cpio, tar, squash4, minix,
minix2, minix3, ROMFS, ReiserFS, XFS, ext2, ext3, ext4, FAT (short names),
RockRidge part of ISO9660, nilfs2, UFS1, UFS2 and ZFS are assumed
to be UTF-8. This might be false on systems configured with legacy charset
but as long as the charset used is superset of ASCII you should be able to
access ASCII-named files. And it's recommended to configure your system to use
UTF-8 to access the filesystem, convmv may help with migration. ISO9660 (plain)
filenames are specified as being ASCII or being described with unspecified
escape sequences. GRUB assumes that the ISO9660 names are UTF-8 (since
any ASCII is valid UTF-8). There are some old CD-ROMs which use CP437
in non-compliant way. You're still able to access files with names containing
only ASCII characters on such filesystems though. You're also able to access
any file if the filesystem contains valid Joliet (UTF-16) or RockRidge (UTF-8).
AFFS, SFS and HFS never use unicode and GRUB assumes them to be in Latin1,
Latin1 and MacRoman respectively. GRUB handles filesystem case-insensitivity
however no attempt is performed at case conversion of international characters
so e.g. a file named lowercase greek alpha is treated as different from
the one named as uppercase alpha. The filesystems in questions are
NTFS (except POSIX namespace), HFS+ (configurable at mkfs time, default
insensitive), SFS (configurable at mkfs time, default insensitive),
JFS (configurable at mkfs time, default sensitive), HFS, AFFS, FAT, exFAT
and ZFS (configurable on per-subvolume basis by property ``casesensitivity'',
default sensitive). On ZFS subvolumes marked as case insensitive files
containing lowercase international characters are inaccessible.
Also like all supported filesystems except HFS+ and ZFS (configurable on
per-subvolume basis by property ``normalization'', default none) GRUB makes
no attempt at check of canonical equivalence so a file name u-diaresis is
treated as distinct from u+combining diaresis. This however means that in
order to access file on HFS+ its name must be specified in normalisation form D.
On normalized ZFS subvolumes filenames out of normalisation are inaccessible.

@section Output terminal
Firmware output console ``console'' on ARC and IEEE1275 are limited to ASCII.

BIOS firmware console and VGA text are limited to ASCII and some pseudographics.

None of above mentioned is appropriate for displaying international and any
unsupported character is replaced with question mark except pseudographics
which we attempt to approximate with ASCII.

EFI console on the other hand nominally supports UTF-16 but actual language
coverage depends on firmware and may be very limited.

The encoding used on serial can be chosen with @command{terminfo} as
either ASCII, UTF-8 or ``visual UTF-8''. Last one is against the specification
but results in correct rendering of right-to-left on some readers which don't
have own bidi implementation.

On emu GRUB checks if charset is UTF-8 and uses it if so and uses ASCII
otherwise.

When using gfxterm or gfxmenu GRUB itself is responsible for rendering the
text. In this case GRUB is limited by loaded fonts. If fonts contain all
required characters then bidirectional text, cursive variants and combining
marks other than enclosing, half (e.g. left half tilde or combining overline)
and double ones. Ligatures aren't supported though. This should cover European,
Middle Eastern (if you don't mind lack of lam-alif ligature in Arabic) and
East Asian scripts. Notable unsupported scripts are Brahmic family and
derived as well as Mongolian, Tifinagh, Korean Jamo (precomposed characters
have no problem) and tonal writing (2e5-2e9). GRUB also ignores deprecated
(as specified in Unicode) characters (e.g. tags). GRUB also doesn't handle so
called ``annotation characters'' If you can complete either of
two lists or, better, propose a patch to improve rendering, please contact
developer team.

@section Input terminal
Firmware console on BIOS, IEEE1275 and ARC doesn't allow you to enter non-ASCII
characters. EFI specification allows for such but author is unaware of any
actual implementations. Serial input is currently limited for latin1 (unlikely
to change). Own keyboard implementations (at_keyboard and usb_keyboard) 
supports any key but work on one-char-per-keystroke.
So no dead keys or advanced input method. Also there is no keymap change hotkey.
In practice it makes difficult to enter any text using non-Latin alphabet.
Moreover all current input consumers are limited to ASCII.

@section Gettext
GRUB supports being translated. For this you need to have language *.mo files in $prefix/locale, load gettext module and set ``lang'' variable.

@section Regexp
Regexps work on unicode characters, however no attempt at checking cannonical
equivalence has been made. Moreover the classes like [:alpha:] match only
ASCII subset.

@section Other
Currently GRUB always uses YEAR-MONTH-DAY HOUR:MINUTE:SECOND [WEEKDAY] 24-hour
datetime format but weekdays are translated.
GRUB always uses the decimal number format with [0-9] as digits and . as
descimal separator and no group separator.
IEEE1275 aliases are matched case-insensitively except non-ASCII which is
matched as binary. Similar behaviour is for matching OSBundleRequired.
Since IEEE1275 aliases and OSBundleRequired don't contain any non-ASCII it
should never be a problem in practice.
Case-sensitive identifiers are matched as raw strings, no canonical
equivalence check is performed. Case-insenstive identifiers are matched
as RAW but additionally [a-z] is equivalent to [A-Z]. GRUB-defined
identifiers use only ASCII and so should user-defined ones.
Identifiers containing non-ASCII may work but aren't supported.
Only the ASCII space characters (space U+0020, tab U+000b, CR U+000d and
LF U+000a) are recognised. Other unicode space characters aren't a valid
field separator.
@command{test} (@pxref{test}) tests <, >, <=, >=, -pgt and -plt compare the strings in the
lexicographical order of unicode codepoints, replicating the behaviour of
test from coreutils.
environment variables and commands are listed in the same order.

@node Security
@chapter Security

@menu
* Authentication and authorisation:: Users and access control
* Using digital signatures::         Booting digitally signed code
@end menu

@node Authentication and authorisation
@section Authentication and authorisation in GRUB

By default, the boot loader interface is accessible to anyone with physical
access to the console: anyone can select and edit any menu entry, and anyone
can get direct access to a GRUB shell prompt.  For most systems, this is
reasonable since anyone with direct physical access has a variety of other
ways to gain full access, and requiring authentication at the boot loader
level would only serve to make it difficult to recover broken systems.

However, in some environments, such as kiosks, it may be appropriate to lock
down the boot loader to require authentication before performing certain
operations.

The @samp{password} (@pxref{password}) and @samp{password_pbkdf2}
(@pxref{password_pbkdf2}) commands can be used to define users, each of
which has an associated password.  @samp{password} sets the password in
plain text, requiring @file{grub.cfg} to be secure; @samp{password_pbkdf2}
sets the password hashed using the Password-Based Key Derivation Function
(RFC 2898), requiring the use of @command{grub-mkpasswd-pbkdf2}
(@pxref{Invoking grub-mkpasswd-pbkdf2}) to generate password hashes.

In order to enable authentication support, the @samp{superusers} environment
variable must be set to a list of usernames, separated by any of spaces,
commas, semicolons, pipes, or ampersands.  Superusers are permitted to use
the GRUB command line, edit menu entries, and execute any menu entry.  If
@samp{superusers} is set, then use of the command line is automatically
restricted to superusers.

Other users may be given access to specific menu entries by giving a list of
usernames (as above) using the @option{--users} option to the
@samp{menuentry} command (@pxref{menuentry}).  If the @option{--unrestricted}
option is used for a menu entry, then that entry is unrestricted.
If the @option{--users} option is not used for a menu entry, then that
only superusers are able to use it.

Putting this together, a typical @file{grub.cfg} fragment might look like
this:

@example
@group
set superusers="root"
password_pbkdf2 root grub.pbkdf2.sha512.10000.biglongstring
password user1 insecure

menuentry "May be run by any user" --unrestricted @{
	set root=(hd0,1)
	linux /vmlinuz
@}

menuentry "Superusers only" --users "" @{
	set root=(hd0,1)
	linux /vmlinuz single
@}

menuentry "May be run by user1 or a superuser" --users user1 @{
	set root=(hd0,2)
	chainloader +1
@}
@end group
@end example

The @command{grub-mkconfig} program does not yet have built-in support for
generating configuration files with authentication.  You can use
@file{/etc/grub.d/40_custom} to add simple superuser authentication, by
adding @kbd{set superusers=} and @kbd{password} or @kbd{password_pbkdf2}
commands.

@node Using digital signatures
@section Using digital signatures in GRUB

GRUB's @file{core.img} can optionally provide enforcement that all files
subsequently read from disk are covered by a valid digital signature.
This document does @strong{not} cover how to ensure that your
platform's firmware (e.g., Coreboot) validates @file{core.img}.

If environment variable @code{check_signatures}
(@pxref{check_signatures}) is set to @code{enforce}, then every
attempt by the GRUB @file{core.img} to load another file @file{foo}
implicitly invokes @code{verify_detached foo foo.sig}
(@pxref{verify_detached}).  @code{foo.sig} must contain a valid
digital signature over the contents of @code{foo}, which can be
verified with a public key currently trusted by GRUB
(@pxref{list_trusted}, @pxref{trust}, and @pxref{distrust}).  If
validation fails, then file @file{foo} cannot be opened.  This failure
may halt or otherwise impact the boot process.

@comment Unfortunately --pubkey is not yet supported by grub-install,
@comment but we should not bring up internal detail grub-mkimage here
@comment in the user guide (as opposed to developer's manual).

@comment An initial trusted public key can be embedded within the GRUB
@comment @file{core.img} using the @code{--pubkey} option to
@comment @command{grub-mkimage} (@pxref{Invoking grub-install}).  Presently it
@comment is necessary to write a custom wrapper around @command{grub-mkimage}
@comment using the @code{--grub-mkimage} flag to @command{grub-install}.

GRUB uses GPG-style detached signatures (meaning that a file
@file{foo.sig} will be produced when file @file{foo} is signed), and
currently supports the DSA and RSA signing algorithms. A signing key
can be generated as follows:

@example
gpg --gen-key
@end example

An individual file can be signed as follows:

@example
gpg --detach-sign /path/to/file
@end example

For successful validation of all of GRUB's subcomponents and the
loaded OS kernel, they must all be signed.  One way to accomplish this
is the following (after having already produced the desired
@file{grub.cfg} file, e.g., by running @command{grub-mkconfig}
(@pxref{Invoking grub-mkconfig}):

@example
@group
# Edit /dev/shm/passphrase.txt to contain your signing key's passphrase
for i in `find /boot -name "*.cfg" -or -name "*.lst" -or \
  -name "*.mod" -or -name "vmlinuz*" -or -name "initrd*" -or \
  -name "grubenv"`;
do
  gpg --batch --detach-sign --passphrase-fd 0 $i < \
    /dev/shm/passphrase.txt
done
shred /dev/shm/passphrase.txt
@end group
@end example

See also: @ref{check_signatures}, @ref{verify_detached}, @ref{trust},
@ref{list_trusted}, @ref{distrust}, @ref{load_env}, @ref{save_env}.

Note that internally signature enforcement is controlled by setting
the environment variable @code{check_signatures} equal to
@code{enforce}.  Passing one or more @code{--pubkey} options to
@command{grub-mkimage} implicitly defines @code{check_signatures}
equal to @code{enforce} in @file{core.img} prior to processing any
configuration files.

Note that signature checking does @strong{not} prevent an attacker
with (serial, physical, ...) console access from dropping manually to
the GRUB console and executing:

@example
set check_signatures=no
@end example

To prevent this, password-protection (@pxref{Authentication and
authorisation}) is essential.  Note that even with GRUB password
protection, GRUB itself cannot prevent someone with physical access to
the machine from altering that machine's firmware (e.g., Coreboot
or BIOS) configuration to cause the machine to boot from a different
(attacker-controlled) device.  GRUB is at best only one link in a
secure boot chain.

@node Platform limitations
@chapter Platform limitations

GRUB2 is designed to be portable and is actually ported across platforms. We
try to keep all platforms at the level. Unfortunately some platforms are better
supported than others. This is detailed in current and 2 following sections.

ARC platform is unable to change datetime (firmware doesn't seem to provide a
function for it).
EMU has similar limitation.

On EMU platform no serial port is available.

Console charset refers only to firmware-assisted console. gfxterm is always
Unicode (see Internationalisation section for its limitations). Serial is
configurable to UTF-8 or ASCII (see Internationalisation). In case of qemu
and coreboot ports the refered console is vga_text. Loongson always uses
gfxterm.

Most limited one is ASCII. CP437 provides additionally pseudographics.
GRUB2 doesn't use any language characters from CP437 as often CP437 is replaced
by national encoding compatible only in pseudographics.
Unicode is the most versatile charset which supports many languages. However
the actual console may be much more limited depending on firmware

On BIOS network is supported only if the image is loaded through network.
On sparc64 GRUB is unable to determine which server it was booted from.

Direct ATA/AHCI support allows to circumvent various firmware limitations but
isn't needed for normal operation except on baremetal ports.

AT keyboard support allows keyboard layout remapping and support for keys not
available through firmware. It isn't needed for normal operation except
baremetal ports.

Speaker allows morse and spkmodem communication.

USB support provides benefits similar to ATA (for USB disks) or AT (for USB
keyboards). In addition it allows USBserial.

Chainloading refers to the ability to load another bootloader through the same protocol

Hints allow faster disk discovery by already knowing in advance which is the disk in
question. On some platforms hints are correct unless you move the disk between boots.
On other platforms it's just an educated guess.
Note that hint failure results in just reduced performance, not a failure

BadRAM is the ability to mark some of the RAM as ``bad''. Note: due to protocol
limitations mips-loongson (with Linux protocol)
and mips-qemu_mips can use only memory up to first hole.

@multitable @columnfractions .20 .20 .20 .20 .20
@item                    @tab BIOS    @tab Coreboot @tab Multiboot    @tab Qemu 
@item video              @tab yes     @tab yes      @tab yes          @tab yes
@item console charset    @tab CP437   @tab CP437    @tab CP437        @tab CP437
@item network            @tab yes (*) @tab no       @tab no           @tab no
@item ATA/AHCI           @tab yes     @tab yes      @tab yes          @tab yes
@item AT keyboard        @tab yes     @tab yes      @tab yes          @tab yes
@item Speaker            @tab yes     @tab yes      @tab yes          @tab yes
@item USB                @tab yes     @tab yes      @tab yes          @tab yes
@item chainloader        @tab local   @tab yes      @tab yes          @tab no
@item cpuid              @tab partial @tab partial  @tab partial      @tab partial
@item hints              @tab guess   @tab guess    @tab guess        @tab guess
@item PCI                @tab yes     @tab yes      @tab yes          @tab yes
@item badram             @tab yes     @tab yes      @tab yes          @tab yes
@item compression        @tab always  @tab pointless @tab no           @tab no
@item exit               @tab yes     @tab no       @tab no           @tab no
@end multitable

@multitable @columnfractions .20 .20 .20 .20 .20
@item                    @tab ia32 EFI    @tab amd64 EFI @tab ia32 IEEE1275 @tab Itanium
@item video              @tab yes         @tab yes       @tab no            @tab no
@item console charset    @tab Unicode     @tab Unicode   @tab ASCII         @tab Unicode
@item network            @tab yes         @tab yes       @tab yes           @tab yes
@item ATA/AHCI           @tab yes         @tab yes       @tab yes           @tab no
@item AT keyboard        @tab yes         @tab yes       @tab yes           @tab no
@item Speaker            @tab yes         @tab yes       @tab yes           @tab no
@item USB                @tab yes         @tab yes       @tab yes           @tab no
@item chainloader        @tab local       @tab local     @tab no            @tab local
@item cpuid              @tab partial     @tab partial   @tab partial       @tab no
@item hints              @tab guess       @tab guess     @tab good          @tab guess
@item PCI                @tab yes         @tab yes       @tab yes           @tab no
@item badram             @tab yes         @tab yes       @tab no            @tab yes
@item compression        @tab no          @tab no        @tab no            @tab no
@item exit               @tab yes         @tab yes       @tab yes           @tab yes
@end multitable

@multitable @columnfractions .20 .20 .20 .20 .20
@item                    @tab Loongson    @tab sparc64 @tab Powerpc @tab ARC
@item video              @tab yes         @tab no      @tab yes     @tab no
@item console charset    @tab N/A         @tab ASCII   @tab ASCII   @tab ASCII
@item network            @tab no          @tab yes (*) @tab yes     @tab no
@item ATA/AHCI           @tab yes         @tab no      @tab no      @tab no
@item AT keyboard        @tab yes         @tab no      @tab no      @tab no
@item Speaker            @tab no          @tab no      @tab no      @tab no
@item USB                @tab yes         @tab no      @tab no      @tab no
@item chainloader        @tab yes         @tab no      @tab no      @tab no
@item cpuid              @tab no          @tab no      @tab no      @tab no
@item hints              @tab good        @tab good    @tab good    @tab no
@item PCI                @tab yes         @tab no      @tab no      @tab no
@item badram             @tab yes (*)     @tab no      @tab no      @tab no
@item compression        @tab configurable @tab no     @tab no      @tab configurable
@item exit               @tab no          @tab yes     @tab yes     @tab yes
@end multitable

@multitable @columnfractions .20 .20 .20 .20 .20
@item                    @tab MIPS qemu @tab emu
@item video              @tab no        @tab yes
@item console charset    @tab CP437     @tab Unicode (*)
@item network            @tab no        @tab yes
@item ATA/AHCI           @tab yes       @tab no
@item AT keyboard        @tab yes       @tab no
@item Speaker            @tab no        @tab no
@item USB                @tab N/A       @tab yes
@item chainloader        @tab yes       @tab no
@item cpuid              @tab no        @tab no
@item hints              @tab guess     @tab no
@item PCI                @tab no        @tab no
@item badram             @tab yes (*)   @tab no
@item compression        @tab configurable @tab no
@item exit               @tab no        @tab yes
@end multitable

@node Platform-specific operations
@chapter Outline

Some platforms have features which allows to implement
some commands useless or not implementable on others.

Quick summary:

Information retrieval:

@itemize
@item mipsel-loongson: lsspd
@item mips-arc: lsdev
@item efi: lsefisystab, lssal, lsefimmap, lsefi
@item i386-pc: lsapm
@item i386-coreboot: lscoreboot, coreboot_boottime, cbmemc
@item acpi-enabled (i386-pc, i386-coreboot, i386-multiboot, *-efi): lsacpi
@end itemize

Workarounds for platform-specific issues:
@itemize
@item i386-efi/x86_64-efi: loadbios, fakebios, fix_video
@item acpi-enabled (i386-pc, i386-coreboot, i386-multiboot, *-efi):
    acpi (override ACPI tables)
@item i386-pc: drivemap
@item i386-pc: sendkey
@end itemize

Advanced operations for power users:
@itemize
@item x86: iorw (direct access to I/O ports)
@end itemize

Miscelaneous:
@itemize
@item cmos (x86-*, ieee1275, mips-qemu_mips, mips-loongson): cmostest
    (used on some laptops to check for special power-on key), cmosclean
@item i386-pc: play
@end itemize

@node Supported kernels
@chapter Supported boot targets

X86 support is summarised in the following table. ``Yes'' means that the kernel works on the given platform, ``crashes'' means an early kernel crash which we hope will be fixed by concerned kernel developers. ``no'' means GRUB doesn't load the given kernel on a given platform. ``headless'' means that the kernel works but lacks console drivers (you can still use serial or network console).  In case of ``no'' and ``crashes'' the reason is given in footnote.
@multitable @columnfractions .50 .22 .22
@item                                @tab BIOS    @tab Coreboot
@item BIOS chainloading              @tab yes     @tab no (1)
@item NTLDR                          @tab yes     @tab no (1)
@item Plan9                          @tab yes     @tab no (1)
@item Freedos                        @tab yes     @tab no (1)
@item FreeBSD bootloader             @tab yes     @tab crashes (1)
@item 32-bit kFreeBSD                @tab yes     @tab crashes (5)
@item 64-bit kFreeBSD                @tab yes     @tab crashes (5)
@item 32-bit kNetBSD                 @tab yes     @tab crashes (1)
@item 64-bit kNetBSD                 @tab yes     @tab crashes
@item 32-bit kOpenBSD                @tab yes     @tab yes
@item 64-bit kOpenBSD                @tab yes     @tab yes
@item Multiboot                      @tab yes     @tab yes
@item Multiboot2                     @tab yes     @tab yes
@item 32-bit Linux (legacy protocol) @tab yes     @tab no (1)
@item 64-bit Linux (legacy protocol) @tab yes     @tab no (1)
@item 32-bit Linux (modern protocol) @tab yes     @tab yes
@item 64-bit Linux (modern protocol) @tab yes     @tab yes
@item 32-bit XNU                     @tab yes     @tab ?
@item 64-bit XNU                     @tab yes     @tab ?
@item 32-bit EFI chainloader         @tab no (2)  @tab no (2)
@item 64-bit EFI chainloader         @tab no (2)  @tab no (2)
@item Appleloader                    @tab no (2)  @tab no (2)
@end multitable

@multitable @columnfractions .50 .22 .22
@item                                @tab Multiboot    @tab Qemu 
@item BIOS chainloading              @tab no (1)       @tab no (1)
@item NTLDR                          @tab no (1)       @tab no (1)
@item Plan9                          @tab no (1)       @tab no (1)
@item FreeDOS                        @tab no (1)       @tab no (1)
@item FreeBSD bootloader             @tab crashes (1)  @tab crashes (1)
@item 32-bit kFreeBSD                @tab crashes (5)  @tab crashes (5)
@item 64-bit kFreeBSD                @tab crashes (5)  @tab crashes (5)
@item 32-bit kNetBSD                 @tab crashes (1)  @tab crashes (1)  
@item 64-bit kNetBSD                 @tab yes          @tab yes
@item 32-bit kOpenBSD                @tab yes          @tab yes
@item 64-bit kOpenBSD                @tab yes          @tab yes
@item Multiboot                      @tab yes          @tab yes
@item Multiboot2                     @tab yes          @tab yes
@item 32-bit Linux (legacy protocol) @tab no (1)       @tab no (1)
@item 64-bit Linux (legacy protocol) @tab no (1)       @tab no (1)
@item 32-bit Linux (modern protocol) @tab yes          @tab yes
@item 64-bit Linux (modern protocol) @tab yes          @tab yes
@item 32-bit XNU                     @tab ?            @tab ?
@item 64-bit XNU                     @tab ?            @tab ?
@item 32-bit EFI chainloader         @tab no (2)       @tab no (2)
@item 64-bit EFI chainloader         @tab no (2)       @tab no (2)
@item Appleloader                    @tab no (2)       @tab no (2)
@end multitable

@multitable @columnfractions .50 .22 .22
@item                                @tab ia32 EFI      @tab amd64 EFI
@item BIOS chainloading              @tab no (1)        @tab no (1)
@item NTLDR                          @tab no (1)        @tab no (1)
@item Plan9                          @tab no (1)        @tab no (1)
@item FreeDOS                        @tab no (1)        @tab no (1)
@item FreeBSD bootloader             @tab crashes (1)   @tab crashes (1)
@item 32-bit kFreeBSD                @tab headless      @tab headless
@item 64-bit kFreeBSD                @tab headless      @tab headless
@item 32-bit kNetBSD                 @tab crashes (1)   @tab crashes (1)
@item 64-bit kNetBSD                 @tab yes           @tab yes
@item 32-bit kOpenBSD                @tab headless      @tab headless
@item 64-bit kOpenBSD                @tab headless      @tab headless
@item Multiboot                      @tab yes           @tab yes
@item Multiboot2                     @tab yes           @tab yes
@item 32-bit Linux (legacy protocol) @tab no (1)        @tab no (1)
@item 64-bit Linux (legacy protocol) @tab no (1)        @tab no (1)
@item 32-bit Linux (modern protocol) @tab yes           @tab yes
@item 64-bit Linux (modern protocol) @tab yes           @tab yes
@item 32-bit XNU                     @tab yes           @tab yes
@item 64-bit XNU                     @tab yes (4)       @tab yes
@item 32-bit EFI chainloader         @tab yes           @tab no (3)
@item 64-bit EFI chainloader         @tab no (3)        @tab yes
@item Appleloader                    @tab yes           @tab yes
@end multitable

@multitable @columnfractions .50 .22 .22
@item                                @tab ia32 IEEE1275
@item BIOS chainloading              @tab no (1)
@item NTLDR                          @tab no (1)
@item Plan9                          @tab no (1)
@item FreeDOS                        @tab no (1)
@item FreeBSD bootloader             @tab crashes (1)
@item 32-bit kFreeBSD                @tab crashes (5)
@item 64-bit kFreeBSD                @tab crashes (5)
@item 32-bit kNetBSD                 @tab crashes (1)
@item 64-bit kNetBSD                 @tab ?
@item 32-bit kOpenBSD                @tab ?
@item 64-bit kOpenBSD                @tab ?
@item Multiboot                      @tab ?
@item Multiboot2                     @tab ?
@item 32-bit Linux (legacy protocol) @tab no (1)
@item 64-bit Linux (legacy protocol) @tab no (1)
@item 32-bit Linux (modern protocol) @tab ?
@item 64-bit Linux (modern protocol) @tab ?
@item 32-bit XNU                     @tab ?
@item 64-bit XNU                     @tab ?
@item 32-bit EFI chainloader         @tab no (2)
@item 64-bit EFI chainloader         @tab no (2)
@item Appleloader                    @tab no (2)
@end multitable

@enumerate
@item Requires BIOS
@item EFI only
@item 32-bit and 64-bit EFI have different structures and work in different CPU modes so it's not possible to chainload 32-bit bootloader on 64-bit platform and vice-versa
@item Some modules may need to be disabled
@item Requires ACPI
@end enumerate

PowerPC, IA64 and Sparc64 ports support only Linux. MIPS port supports Linux
and multiboot2.

@section Boot tests

As you have seen in previous chapter the support matrix is pretty big and some of the configurations are only rarely used. To ensure the quality bootchecks are available for all x86 targets except EFI chainloader, Appleloader and XNU. All x86 platforms have bootcheck facility except ieee1275. Multiboot, multiboot2, BIOS chainloader, ntldr and freebsd-bootloader boot targets are tested only with a fake kernel images. Only Linux is tested among the payloads using Linux protocols.

Following variables must be defined:

@multitable  @columnfractions .30 .65
@item GRUB_PAYLOADS_DIR @tab directory containing the required kernels
@item GRUB_CBFSTOOL @tab cbfstoll from Coreboot package (for coreboot platform only)
@item GRUB_COREBOOT_ROM @tab empty Coreboot ROM
@item GRUB_QEMU_OPTS @tab additional options to be supplied to QEMU
@end multitable

Required files are:

@multitable  @columnfractions .40 .55
@item kfreebsd_env.i386 @tab 32-bit kFreeBSD device hints
@item kfreebsd.i386 @tab 32-bit FreeBSD kernel image
@item kfreebsd.x86_64, kfreebsd_env.x86_64 @tab same from 64-bit kFreeBSD
@item knetbsd.i386 @tab 32-bit NetBSD kernel image
@item knetbsd.miniroot.i386 @tab 32-bit kNetBSD miniroot.kmod.
@item knetbsd.x86_64, knetbsd.miniroot.x86_64  @tab same from 64-bit kNetBSD
@item kopenbsd.i386 @tab 32-bit OpenBSD kernel bsd.rd image
@item kopenbsd.x86_64 @tab same from 64-bit kOpenBSD
@item linux.i386 @tab 32-bit Linux
@item linux.x86_64 @tab 64-bit Linux
@end multitable

@node Troubleshooting
@chapter Error messages produced by GRUB

@menu
* GRUB only offers a rescue shell::
@end menu


@node GRUB only offers a rescue shell
@section GRUB only offers a rescue shell

GRUB's normal start-up procedure involves setting the @samp{prefix}
environment variable to a value set in the core image by
@command{grub-install}, setting the @samp{root} variable to match, loading
the @samp{normal} module from the prefix, and running the @samp{normal}
command (@pxref{normal}).  This command is responsible for reading
@file{/boot/grub/grub.cfg}, running the menu, and doing all the useful
things GRUB is supposed to do.

If, instead, you only get a rescue shell, this usually means that GRUB
failed to load the @samp{normal} module for some reason.  It may be possible
to work around this temporarily: for instance, if the reason for the failure
is that @samp{prefix} is wrong (perhaps it refers to the wrong device, or
perhaps the path to @file{/boot/grub} was not correctly made relative to the
device), then you can correct this and enter normal mode manually:

@example
@group
# Inspect the current prefix (and other preset variables):
set
# Find out which devices are available:
ls
# Set to the correct value, which might be something like this:
set prefix=(hd0,1)/grub
set root=(hd0,1)
insmod normal
normal
@end group
@end example

However, any problem that leaves you in the rescue shell probably means that
GRUB was not correctly installed.  It may be more useful to try to reinstall
it properly using @kbd{grub-install @var{device}} (@pxref{Invoking
grub-install}).  When doing this, there are a few things to remember:

@itemize @bullet{}
@item
Drive ordering in your operating system may not be the same as the boot
drive ordering used by your firmware.  Do not assume that your first hard
drive (e.g. @samp{/dev/sda}) is the one that your firmware will boot from.
@file{device.map} (@pxref{Device map}) can be used to override this, but it
is usually better to use UUIDs or file system labels and avoid depending on
drive ordering entirely.

@item
At least on BIOS systems, if you tell @command{grub-install} to install GRUB
to a partition but GRUB has already been installed in the master boot
record, then the GRUB installation in the partition will be ignored.

@item
If possible, it is generally best to avoid installing GRUB to a partition
(unless it is a special partition for the use of GRUB alone, such as the
BIOS Boot Partition used on GPT).  Doing this means that GRUB may stop being
able to read its core image due to a file system moving blocks around, such
as while defragmenting, running checks, or even during normal operation.
Installing to the whole disk device is normally more robust.

@item
Check that GRUB actually knows how to read from the device and file system
containing @file{/boot/grub}.  It will not be able to read from encrypted
devices with unsupported encryption scheme, nor from file systems for which
support has not yet been added to GRUB.
@end itemize


@node Invoking grub-install
@chapter Invoking grub-install

The program @command{grub-install} generates a GRUB core image using
@command{grub-mkimage} and installs it on your system.  You must specify the
device name on which you want to install GRUB, like this:

@example
grub-install @var{install_device}
@end example

The device name @var{install_device} is an OS device name or a GRUB
device name.

@command{grub-install} accepts the following options:

@table @option
@item --help
Print a summary of the command-line options and exit.

@item --version
Print the version number of GRUB and exit.

@item --boot-directory=@var{dir}
Install GRUB images under the directory @file{@var{dir}/grub/}
This option is useful when you want to install GRUB into a
separate partition or a removable disk.
If this option is not specified then it defaults to @file{/boot}, so

@example
@kbd{grub-install /dev/sda}
@end example

is equivalent to

@example
@kbd{grub-install --boot-directory=/boot/ /dev/sda}
@end example

Here is an example in which you have a separate @dfn{boot} partition which is 
mounted on
@file{/mnt/boot}:

@example
@kbd{grub-install --boot-directory=/mnt/boot /dev/sdb}
@end example

@item --recheck
Recheck the device map, even if @file{/boot/grub/device.map} already
exists. You should use this option whenever you add/remove a disk
into/from your computer.

@item --no-rs-codes
By default on x86 BIOS systems, @command{grub-install} will use some
extra space in the bootloader embedding area for Reed-Solomon
error-correcting codes. This enables GRUB to still boot successfully
if some blocks are corrupted.  The exact amount of protection offered
is dependent on available space in the embedding area.  R sectors of
redundancy can tolerate up to R/2 corrupted sectors. This
redundancy may be cumbersome if attempting to cryptographically
validate the contents of the bootloader embedding area, or in more
modern systems with GPT-style partition tables (@pxref{BIOS
installation}) where GRUB does not reside in any unpartitioned space
outside of the MBR.  Disable the Reed-Solomon codes with this option.
@end table

@node Invoking grub-mkconfig
@chapter Invoking grub-mkconfig

The program @command{grub-mkconfig} generates a configuration file for GRUB
(@pxref{Simple configuration}).

@example
grub-mkconfig -o /boot/grub/grub.cfg
@end example

@command{grub-mkconfig} accepts the following options:

@table @option
@item --help
Print a summary of the command-line options and exit.

@item --version
Print the version number of GRUB and exit.

@item -o @var{file}
@itemx --output=@var{file}
Send the generated configuration file to @var{file}.  The default is to send
it to standard output.
@end table


@node Invoking grub-mkpasswd-pbkdf2
@chapter Invoking grub-mkpasswd-pbkdf2

The program @command{grub-mkpasswd-pbkdf2} generates password hashes for
GRUB (@pxref{Security}).

@example
grub-mkpasswd-pbkdf2
@end example

@command{grub-mkpasswd-pbkdf2} accepts the following options:

@table @option
@item -c @var{number}
@itemx --iteration-count=@var{number}
Number of iterations of the underlying pseudo-random function.  Defaults to
10000.

@item -l @var{number}
@itemx --buflen=@var{number}
Length of the generated hash.  Defaults to 64.

@item -s @var{number}
@itemx --salt=@var{number}
Length of the salt.  Defaults to 64.
@end table


@node Invoking grub-mkrelpath
@chapter Invoking grub-mkrelpath

The program @command{grub-mkrelpath} makes a file system path relative to
the root of its containing file system.  For instance, if @file{/usr} is a
mount point, then:

@example
$ @kbd{grub-mkrelpath /usr/share/grub/unicode.pf2}
@samp{/share/grub/unicode.pf2}
@end example

This is mainly used internally by other GRUB utilities such as
@command{grub-mkconfig} (@pxref{Invoking grub-mkconfig}), but may
occasionally also be useful for debugging.

@command{grub-mkrelpath} accepts the following options:

@table @option
@item --help
Print a summary of the command-line options and exit.

@item --version
Print the version number of GRUB and exit.
@end table


@node Invoking grub-mkrescue
@chapter Invoking grub-mkrescue

The program @command{grub-mkrescue} generates a bootable GRUB rescue image
(@pxref{Making a GRUB bootable CD-ROM}).

@example
grub-mkrescue -o grub.iso
@end example

All arguments not explicitly listed as @command{grub-mkrescue} options are
passed on directly to @command{xorriso} in @command{mkisofs} emulation mode.
Options passed to @command{xorriso} will normally be interpreted as
@command{mkisofs} options; if the option @samp{--} is used, then anything
after that will be interpreted as native @command{xorriso} options.

Non-option arguments specify additional source directories.  This is
commonly used to add extra files to the image:

@example
mkdir -p disk/boot/grub
@r{(add extra files to @file{disk/boot/grub})}
grub-mkrescue -o grub.iso disk
@end example

@command{grub-mkrescue} accepts the following options:

@table @option
@item --help
Print a summary of the command-line options and exit.

@item --version
Print the version number of GRUB and exit.

@item -o @var{file}
@itemx --output=@var{file}
Save output in @var{file}.  This "option" is required.

@item --modules=@var{modules}
Pre-load the named GRUB modules in the image.  Multiple entries in
@var{modules} should be separated by whitespace (so you will probably need
to quote this for your shell).

@item --rom-directory=@var{dir}
If generating images for the QEMU or Coreboot platforms, copy the resulting
@file{qemu.img} or @file{coreboot.elf} files respectively to the @var{dir}
directory as well as including them in the image.

@item --xorriso=@var{file}
Use @var{file} as the @command{xorriso} program, rather than the built-in
default.

@item --grub-mkimage=@var{file}
Use @var{file} as the @command{grub-mkimage} program, rather than the
built-in default.
@end table


@node Invoking grub-mount
@chapter Invoking grub-mount

The program @command{grub-mount} performs a read-only mount of any file
system or file system image that GRUB understands, using GRUB's file system
drivers via FUSE.  (It is only available if FUSE development files were
present when GRUB was built.)  This has a number of uses:

@itemize @bullet
@item
It provides a convenient way to check how GRUB will view a file system at
boot time.  You can use normal command-line tools to compare that view with
that of your operating system, making it easy to find bugs.

@item
It offers true read-only mounts.  Linux does not have these for journalling
file systems, because it will always attempt to replay the journal at mount
time; while you can temporarily mark the block device read-only to avoid
this, that causes the mount to fail.  Since GRUB intentionally contains no
code for writing to file systems, it can easily provide a guaranteed
read-only mount mechanism.

@item
It allows you to examine any file system that GRUB understands without
needing to load additional modules into your running kernel, which may be
useful in constrained environments such as installers.

@item
Since it can examine file system images (contained in regular files) just as
easily as file systems on block devices, you can use it to inspect any file
system image that GRUB understands with only enough privileges to use FUSE,
even if nobody has yet written a FUSE module specifically for that file
system type.
@end itemize

Using @command{grub-mount} is normally as simple as:

@example
grub-mount /dev/sda1 /mnt
@end example

@command{grub-mount} must be given one or more images and a mount point as
non-option arguments (if it is given more than one image, it will treat them
as a RAID set), and also accepts the following options:

@table @option
@item --help
Print a summary of the command-line options and exit.

@item --version
Print the version number of GRUB and exit.

@item -C
@itemx --crypto
Mount encrypted devices, prompting for a passphrase if necessary.

@item -d @var{string}
@itemx --debug=@var{string}
Show debugging output for conditions matching @var{string}.

@item -K prompt|@var{file}
@itemx --zfs-key=prompt|@var{file}
Load a ZFS encryption key.  If you use @samp{prompt} as the argument,
@command{grub-mount} will read a passphrase from the terminal; otherwise, it
will read key material from the specified file.

@item -r @var{device}
@itemx --root=@var{device}
Set the GRUB root device to @var{device}.  You do not normally need to set
this; @command{grub-mount} will automatically set the root device to the
root of the supplied file system.

If @var{device} is just a number, then it will be treated as a partition
number within the supplied image.  This means that, if you have an image of
an entire disk in @file{disk.img}, then you can use this command to mount
its second partition:

@example
grub-mount -r 2 disk.img mount-point
@end example

@item -v
@itemx --verbose
Print verbose messages.
@end table


@node Invoking grub-probe
@chapter Invoking grub-probe

The program @command{grub-probe} probes device information for a given path
or device.

@example
grub-probe --target=fs /boot/grub
grub-probe --target=drive --device /dev/sda1
@end example

@command{grub-probe} must be given a path or device as a non-option
argument, and also accepts the following options:

@table @option
@item --help
Print a summary of the command-line options and exit.

@item --version
Print the version number of GRUB and exit.

@item -d
@itemx --device
If this option is given, then the non-option argument is a system device
name (such as @samp{/dev/sda1}), and @command{grub-probe} will print
information about that device.  If it is not given, then the non-option
argument is a filesystem path (such as @samp{/boot/grub}), and
@command{grub-probe} will print information about the device containing that
part of the filesystem.

@item -m @var{file}
@itemx --device-map=@var{file}
Use @var{file} as the device map (@pxref{Device map}) rather than the
default, usually @samp{/boot/grub/device.map}.

@item -t @var{target}
@itemx --target=@var{target}
Print information about the given path or device as defined by @var{target}.
The available targets and their meanings are:

@table @samp
@item fs
GRUB filesystem module.
@item fs_uuid
Filesystem Universally Unique Identifier (UUID).
@item fs_label
Filesystem label.
@item drive
GRUB device name.
@item device
System device name.
@item partmap
GRUB partition map module.
@item abstraction
GRUB abstraction module (e.g. @samp{lvm}).
@item cryptodisk_uuid
Crypto device UUID.
@item msdos_parttype
MBR partition type code (two hexadecimal digits).
@item hints_string
A string of platform search hints suitable for passing to the
@command{search} command (@pxref{search}).
@item bios_hints
Search hints for the PC BIOS platform.
@item ieee1275_hints
Search hints for the IEEE1275 platform.
@item baremetal_hints
Search hints for platforms where disks are addressed directly rather than
via firmware.
@item efi_hints
Search hints for the EFI platform.
@item arc_hints
Search hints for the ARC platform.
@item compatibility_hint
A guess at a reasonable GRUB drive name for this device, which may be
used as a fallback if the @command{search} command fails.
@item disk
System device name for the whole disk.
@end table

@item -v
@itemx --verbose
Print verbose messages.
@end table


@node Invoking grub-script-check
@chapter Invoking grub-script-check

The program @command{grub-script-check} takes a GRUB script file
(@pxref{Shell-like scripting}) and checks it for syntax errors, similar to
commands such as @command{sh -n}.  It may take a @var{path} as a non-option
argument; if none is supplied, it will read from standard input.

@example
grub-script-check /boot/grub/grub.cfg
@end example

@command{grub-script-check} accepts the following options:

@table @option
@item --help
Print a summary of the command-line options and exit.

@item --version
Print the version number of GRUB and exit.

@item -v
@itemx --verbose
Print each line of input after reading it.
@end table


@node Obtaining and Building GRUB
@appendix How to obtain and build GRUB

@quotation
@strong{Caution:} GRUB requires binutils-2.9.1.0.23 or later because the
GNU assembler has been changed so that it can produce real 16bits
machine code between 2.9.1 and 2.9.1.0.x. See
@uref{http://sources.redhat.com/binutils/}, to obtain information on
how to get the latest version.
@end quotation

GRUB is available from the GNU alpha archive site
@uref{ftp://ftp.gnu.org/gnu/grub} or any of its mirrors. The file
will be named grub-version.tar.gz. The current version is
@value{VERSION}, so the file you should grab is:

@uref{ftp://ftp.gnu.org/gnu/grub/grub-@value{VERSION}.tar.gz}

To unbundle GRUB use the instruction:

@example
@kbd{zcat grub-@value{VERSION}.tar.gz | tar xvf -}
@end example

which will create a directory called @file{grub-@value{VERSION}} with
all the sources. You can look at the file @file{INSTALL} for detailed
instructions on how to build and install GRUB, but you should be able to
just do:

@example
@group
@kbd{cd grub-@value{VERSION}}
@kbd{./configure}
@kbd{make install}
@end group
@end example

Also, the latest version is available using Git. See
@uref{http://www.gnu.org/software/grub/grub-download.html} for more
information.

@node Reporting bugs
@appendix Reporting bugs

These are the guideline for how to report bugs. Take a look at this
list below before you submit bugs:

@enumerate
@item
Before getting unsettled, read this manual through and through. Also,
see the @uref{http://www.gnu.org/software/grub/grub-faq.html, GNU GRUB FAQ}.

@item
Always mention the information on your GRUB. The version number and the
configuration are quite important. If you build it yourself, write the
options specified to the configure script and your operating system,
including the versions of gcc and binutils.

@item
If you have trouble with the installation, inform us of how you
installed GRUB. Don't omit error messages, if any. Just @samp{GRUB hangs
up when it boots} is not enough.

The information on your hardware is also essential. These are especially
important: the geometries and the partition tables of your hard disk
drives and your BIOS.

@item
If GRUB cannot boot your operating system, write down
@emph{everything} you see on the screen. Don't paraphrase them, like
@samp{The foo OS crashes with GRUB, even though it can boot with the
bar boot loader just fine}. Mention the commands you executed, the
messages printed by them, and information on your operating system
including the version number.

@item
Explain what you wanted to do. It is very useful to know your purpose
and your wish, and how GRUB didn't satisfy you.

@item
If you can investigate the problem yourself, please do. That will give
you and us much more information on the problem. Attaching a patch is
even better.

When you attach a patch, make the patch in unified diff format, and
write ChangeLog entries. But, even when you make a patch, don't forget
to explain the problem, so that we can understand what your patch is
for.

@item
Write down anything that you think might be related. Please understand
that we often need to reproduce the same problem you encountered in our
environment. So your information should be sufficient for us to do the
same thing---Don't forget that we cannot see your computer directly. If
you are not sure whether to state a fact or leave it out, state it!
Reporting too many things is much better than omitting something
important.
@end enumerate

If you follow the guideline above, submit a report to the
@uref{http://savannah.gnu.org/bugs/?group=grub, Bug Tracking System}.
Alternatively, you can submit a report via electronic mail to
@email{bug-grub@@gnu.org}, but we strongly recommend that you use the
Bug Tracking System, because e-mail can be passed over easily.

Once we get your report, we will try to fix the bugs.


@node Future
@appendix Where GRUB will go

GRUB 2 is now quite stable and used in many production systems.  We are
currently working towards a 2.0 release.

If you are interested in the development of GRUB 2, take a look at
@uref{http://www.gnu.org/software/grub/grub.html, the homepage}.





@node Copying This Manual
@appendix Copying This Manual

@menu
* GNU Free Documentation License::  License for copying this manual.
@end menu

@include fdl.texi


@node Index
@unnumbered Index

@c Currently, we use only the Concept Index.
@printindex cp


@bye

Some notes:

  This is an attempt to make a manual for GRUB 2. The contents are
  copied from the GRUB manual in GRUB Legacy, so they are not always
  appropriate yet for GRUB 2.<|MERGE_RESOLUTION|>--- conflicted
+++ resolved
@@ -1509,8 +1509,6 @@
 parentheses to indicate that a boot option is provided to help users recover
 a broken system.  The default is "recovery mode".
 
-<<<<<<< HEAD
-=======
 @item GRUB_FORCE_PARTUUID
 This option forces the root disk entry to be the specified PARTUUID instead
 of whatever would be used instead. This is useful when you control the
@@ -1524,7 +1522,6 @@
 time, regardless of whether one is detected or not. @command{grub-mkconfig}
 will therefore not generate any initrd lines.
 
->>>>>>> ab90e834
 @end table
 
 The following options are still accepted for compatibility with existing
