# Helper library for grub-mkconfig
# Copyright (C) 2007,2008,2009,2010  Free Software Foundation, Inc.
#
# GRUB is free software: you can redistribute it and/or modify
# it under the terms of the GNU General Public License as published by
# the Free Software Foundation, either version 3 of the License, or
# (at your option) any later version.
#
# GRUB is distributed in the hope that it will be useful,
# but WITHOUT ANY WARRANTY; without even the implied warranty of
# MERCHANTABILITY or FITNESS FOR A PARTICULAR PURPOSE.  See the
# GNU General Public License for more details.
#
# You should have received a copy of the GNU General Public License
# along with GRUB.  If not, see <http://www.gnu.org/licenses/>.

transform="@program_transform_name@"

prefix="@prefix@"
exec_prefix="@exec_prefix@"
datarootdir="@datarootdir@"
datadir="@datadir@"
bindir="@bindir@"
sbindir="@sbindir@"
pkgdatadir="${datadir}/@PACKAGE@"

if test "x$grub_probe" = x; then
  grub_probe="${sbindir}/`echo grub-probe | sed "${transform}"`"
fi
if test "x$grub_mkrelpath" = x; then
  grub_mkrelpath="${bindir}/`echo grub-mkrelpath | sed "${transform}"`"
fi

if which gettext >/dev/null 2>/dev/null; then
  :
else
  gettext () {
     printf "%s" "$@"
  }
fi

grub_warn ()
{
  echo "$(gettext "Warning:")" "$@" >&2
}

make_system_path_relative_to_its_root ()
{
  "${grub_mkrelpath}" "$1"
}

is_path_readable_by_grub ()
{
  path="$1"

  # abort if path doesn't exist
  if test -e "$path" ; then : ;else
    return 1
  fi

  # abort if file is in a filesystem we can't read
  if "${grub_probe}" -t fs "$path" > /dev/null 2>&1 ; then : ; else
    return 1
  fi

  # ... or if we can't figure out the abstraction module, for example if
  # memberlist fails on an LVM volume group.
  if abstractions="`"${grub_probe}" -t abstraction "$path"`" 2> /dev/null ; then 
      :
  else
    return 1
  fi

  if [ x$GRUB_CRYPTODISK_ENABLE = xy ]; then
      return 0
  fi
  
  for abstraction in $abstractions; do
      if [ "x$abstraction" = xcryptodisk ]; then
	  return 1
      fi
  done

  return 0
}

convert_system_path_to_grub_path ()
{
  path="$1"

  grub_warn "convert_system_path_to_grub_path() is deprecated.  Use prepare_grub_to_access_device() instead."

  # abort if GRUB can't access the path
  if is_path_readable_by_grub "${path}" ; then : ; else
    return 1
  fi

  if drive="`"${grub_probe}" -t drive "$path"`" ; then : ; else
    return 1
  fi

  if relative_path="`make_system_path_relative_to_its_root "$path"`" ; then : ; else
    return 1
  fi

  echo "${drive}${relative_path}"
}

save_default_entry ()
{
  if [ "x${GRUB_SAVEDEFAULT}" = "xtrue" ] ; then
    cat << EOF
savedefault
EOF
  fi
}

prepare_grub_to_access_device ()
{
  device="$1"

  partmap="`"${grub_probe}" --device "${device}" --target=partmap`"
  for module in ${partmap} ; do
    case "${module}" in
      netbsd | openbsd)
        echo "insmod part_bsd";;
      *)
        echo "insmod part_${module}";;
    esac
  done

  loop_file=
  case ${device} in
    /dev/loop/*|/dev/loop[0-9])
      grub_loop_device="${device#/dev/}"
      loop_file=`losetup "${device}" | sed -e "s/^[^(]*(\([^)]\+\)).*/\1/"`
      case $loop_file in
        /dev/*) ;;
        *)
          loop_device="${device}"
<<<<<<< HEAD
          device=`"${grub_probe}" --target=device "${loop_file}"`
=======
          device=`"${grub_probe}" --target=device "${loop_file}"` || return 0
>>>>>>> 3beff58c
        ;;
      esac
    ;;
  esac

  if dmsetup status $device 2>/dev/null | grep -q 'crypt[[:space:]]$'; then
    grub_warn \
      "$device is a crypto device, which GRUB cannot read directly.  Some" \
      "necessary modules may be missing from /boot/grub/grub.cfg.  You may" \
      "need to list them in GRUB_PRELOAD_MODULES in /etc/default/grub.  See" \
      "http://bugs.debian.org/542165 for details."
    return 0
  fi

  # Abstraction modules aren't auto-loaded.
  abstraction="`"${grub_probe}" --device "${device}" --target=abstraction`"
  for module in ${abstraction} ; do
    echo "insmod ${module}"
  done

  fs="`"${grub_probe}" --device "${device}" --target=fs`"
  for module in ${fs} ; do
    echo "insmod ${module}"
  done

  if [ x$GRUB_CRYPTODISK_ENABLE = xy ]; then
      for uuid in "`"${grub_probe}" --device "${device}" --target=cryptodisk_uuid`"; do
	  echo "cryptomount -u $uuid"
      done
  fi

  # If there's a filesystem UUID that GRUB is capable of identifying, use it;
  # otherwise set root as per value in device.map.
  fs_hint="`"${grub_probe}" --device "${device}" --target=compatibility_hint`"
  if [ "x$fs_hint" != x ]; then
    echo "set root='$fs_hint'"
  fi
  if fs_uuid="`"${grub_probe}" --device "${device}" --target=fs_uuid 2> /dev/null`" ; then
    hints="`"${grub_probe}" --device "${device}" --target=hints_string 2> /dev/null`" || hints=
    echo "if [ x\$feature_platform_search_hint = xy ]; then"
    echo "  search --no-floppy --fs-uuid --set=root ${hints} ${fs_uuid}"
    echo "else"
    echo "  search --no-floppy --fs-uuid --set=root ${fs_uuid}"
    echo "fi"
  fi

  if [ "x${loop_file}" != x ]; then
    loop_mountpoint="$(awk '"'${loop_file}'" ~ "^"$2 && $2 != "/" { print $2 }' /proc/mounts | tail -n1)"
    if [ "x${loop_mountpoint}" != x ]; then
      echo "loopback ${grub_loop_device} ${loop_file#$loop_mountpoint}"
      echo "set root=(${grub_loop_device})"
    fi
  fi
}

grub_get_device_id ()
{
  device="$1"
  if fs_uuid="`"${grub_probe}" --device "${device}" --target=fs_uuid 2> /dev/null`" ; then
    echo "$fs_uuid";
  else
    echo "$device"
  fi
}

grub_file_is_not_garbage ()
{
  if test -f "$1" ; then
    case "$1" in
      *.dpkg-*) return 1 ;; # debian dpkg
      *.rpmsave|*.rpmnew) return 1 ;;
      README*|*/README*)  return 1 ;; # documentation
    esac
  else
    return 1
  fi
  return 0
}

version_sort ()
{
  case $version_sort_sort_has_v in
    yes)
      LC_ALL=C sort -V;;
    no)
      LC_ALL=C sort -n;;
    *)
      if sort -V </dev/null > /dev/null 2>&1; then
        version_sort_sort_has_v=yes
	LC_ALL=C sort -V
      else
        version_sort_sort_has_v=no
        LC_ALL=C sort -n
      fi;;
   esac
}

version_test_numeric ()
{
  version_test_numeric_a="$1"
  version_test_numeric_cmp="$2"
  version_test_numeric_b="$3"
  if [ "$version_test_numeric_a" = "$version_test_numeric_b" ] ; then
    case "$version_test_numeric_cmp" in
      ge|eq|le) return 0 ;;
      gt|lt) return 1 ;;
    esac
  fi
  if [ "$version_test_numeric_cmp" = "lt" ] ; then
    version_test_numeric_c="$version_test_numeric_a"
    version_test_numeric_a="$version_test_numeric_b"
    version_test_numeric_b="$version_test_numeric_c"
  fi
  if (echo "$version_test_numeric_a" ; echo "$version_test_numeric_b") | version_sort | head -n 1 | grep -qx "$version_test_numeric_b" ; then
    return 0
  else
    return 1
  fi
}

version_test_gt ()
{
  version_test_gt_sedexp="s/[^-]*-//;s/[._-]\(pre\|rc\|test\|git\|old\|trunk\)/~\1/g"
  version_test_gt_a="`echo "$1" | sed -e "$version_test_gt_sedexp"`"
  version_test_gt_b="`echo "$2" | sed -e "$version_test_gt_sedexp"`"
  version_test_gt_cmp=gt
  if [ "x$version_test_gt_b" = "x" ] ; then
    return 0
  fi
  case "$version_test_gt_a:$version_test_gt_b" in
    *.old:*.old) ;;
    *.old:*) version_test_gt_a="`echo -n "$version_test_gt_a" | sed -e 's/\.old$//'`" ; version_test_gt_cmp=gt ;;
    *:*.old) version_test_gt_b="`echo -n "$version_test_gt_b" | sed -e 's/\.old$//'`" ; version_test_gt_cmp=ge ;;
  esac
  dpkg --compare-versions "$version_test_gt_a" "$version_test_gt_cmp" "$version_test_gt_b"
  return "$?"
}

version_find_latest ()
{
  version_find_latest_a=""
  for i in "$@" ; do
    if version_test_gt "$i" "$version_find_latest_a" ; then
      version_find_latest_a="$i"
    fi
  done
  echo "$version_find_latest_a"
}

# One layer of quotation is eaten by "" and the second by
# sed; so this turns ' into \'.  Note that you must use the output of
# this function in a printf format string.

grub_quote () {
  sed "s/'/'\\\\''/g"
}

gettext_quoted () {
  gettext "$@" | grub_quote
}

# Run the first argument through gettext, and then pass that and all
# remaining arguments to printf.  This is a useful abbreviation and tends to
# be easier to type.
gettext_printf () {
  gettext_printf_format="$1"
  shift
  printf "$(gettext "$gettext_printf_format")" "$@"
}

uses_abstraction () {
  device="$1"

  abstraction="`"${grub_probe}" --device "${device}" --target=abstraction`"
  for module in ${abstraction}; do
    if test "x${module}" = "x$2"; then
      return 0
    fi
  done
  return 1
}

print_option_help () {
  if test x$print_option_help_wc = x; then
      if wc -L  </dev/null > /dev/null 2>&1; then
	  print_option_help_wc=-L
      elif wc -m  </dev/null > /dev/null 2>&1; then
	  print_option_help_wc=-m
      else
	  print_option_help_wc=-b
      fi
  fi
  if test x$grub_have_fmt = x; then
      if fmt -w 40  </dev/null > /dev/null 2>&1; then
	  grub_have_fmt=y;
      else
	  grub_have_fmt=n;
      fi
  fi
  print_option_help_lead="  $1"
  print_option_help_lspace="$(echo "$print_option_help_lead" | wc $print_option_help_wc)"
  print_option_help_fill="$((26 - print_option_help_lspace))"
  printf "%s" "$print_option_help_lead"
  if test $print_option_help_fill -le 0; then
      print_option_help_nl=y
      echo
  else
      print_option_help_i=0;
      while test $print_option_help_i -lt $print_option_help_fill; do
      printf " "
	  print_option_help_i=$((print_option_help_i+1))
      done
      print_option_help_nl=n
  fi
  if test x$grub_have_fmt = xy; then
      print_option_help_split="$(echo "$2" | fmt -w 50)"
  else
      print_option_help_split="$2"
  fi
  if test x$print_option_help_nl = xy; then
      echo "$print_option_help_split" | awk \
	  '{ print "                          " $0; }'
  else
      echo "$print_option_help_split" | awk 'BEGIN   { n = 0 }
  { if (n == 1) print "                          " $0; else print $0; n = 1 ; }'
  fi
}

grub_fmt () {
  if test x$grub_have_fmt = x; then
      if fmt -w 40 < /dev/null > /dev/null; then
	  grub_have_fmt=y;
      else
	  grub_have_fmt=n;
      fi
  fi

  if test x$grub_have_fmt = xy; then
      fmt
  else
      cat
  fi
}<|MERGE_RESOLUTION|>--- conflicted
+++ resolved
@@ -138,11 +138,7 @@
         /dev/*) ;;
         *)
           loop_device="${device}"
-<<<<<<< HEAD
-          device=`"${grub_probe}" --target=device "${loop_file}"`
-=======
           device=`"${grub_probe}" --target=device "${loop_file}"` || return 0
->>>>>>> 3beff58c
         ;;
       esac
     ;;
