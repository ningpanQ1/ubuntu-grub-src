--- conflicted
+++ resolved
@@ -1905,11 +1905,8 @@
 		  {
 		    free (efi_file);
 		    efi_file = xasprintf ("shim%s.efi", efi_suffix);
-<<<<<<< HEAD
-=======
 		    free (dst);
 		    dst = grub_util_path_concat (2, efidir, efi_file);
->>>>>>> 4e4043f9
 		  }
 		grub_install_copy_file (shim_signed, dst, 1);
 		chained_base = xasprintf ("grub%s.efi", efi_suffix);
