--- conflicted
+++ resolved
@@ -1111,13 +1111,8 @@
 	  efi_suffix_upper = "ARM";
 	  break;
 	case GRUB_INSTALL_PLATFORM_ARM64_EFI:
-<<<<<<< HEAD
-	  efi_suffix = "arm64";
-	  efi_suffix_upper = "AARCH64";
-=======
 	  efi_suffix = "aa64";
 	  efi_suffix_upper = "AA64";
->>>>>>> f3160ccc
 	  break;
 	default:
 	  break;
