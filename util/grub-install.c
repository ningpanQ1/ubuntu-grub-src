/*
 *  GRUB  --  GRand Unified Bootloader
 *  Copyright (C) 1999,2000,2001,2002,2003,2004,2005,2006,2007,2008,2009,2010,2011,2012,2013 Free Software Foundation, Inc.
 *
 *  GRUB is free software: you can redistribute it and/or modify
 *  it under the terms of the GNU General Public License as published by
 *  the Free Software Foundation, either version 3 of the License, or
 *  (at your option) any later version.
 *
 *  GRUB is distributed in the hope that it will be useful,
 *  but WITHOUT ANY WARRANTY; without even the implied warranty of
 *  MERCHANTABILITY or FITNESS FOR A PARTICULAR PURPOSE.  See the
 *  GNU General Public License for more details.
 *
 *  You should have received a copy of the GNU General Public License
 *  along with GRUB.  If not, see <http://www.gnu.org/licenses/>.
 */

#include <config.h>
#include <grub/types.h>
#include <grub/emu/misc.h>
#include <grub/util/misc.h>
#include <grub/misc.h>
#include <grub/device.h>
#include <grub/disk.h>
#include <grub/file.h>
#include <grub/fs.h>
#include <grub/env.h>
#include <grub/term.h>
#include <grub/mm.h>
#include <grub/lib/hexdump.h>
#include <grub/crypto.h>
#include <grub/command.h>
#include <grub/i18n.h>
#include <grub/zfs/zfs.h>
#include <grub/util/install.h>
#include <grub/emu/getroot.h>
#include <grub/diskfilter.h>
#include <grub/cryptodisk.h>
#include <grub/legacy_parse.h>
#include <grub/gpt_partition.h>
#include <grub/emu/config.h>
#include <grub/util/ofpath.h>
#include <grub/hfsplus.h>
#include <grub/emu/hostfile.h>

#include <string.h>

#pragma GCC diagnostic ignored "-Wmissing-prototypes"
#pragma GCC diagnostic ignored "-Wmissing-declarations"
#include <argp.h>
#pragma GCC diagnostic error "-Wmissing-prototypes"
#pragma GCC diagnostic error "-Wmissing-declarations"

#include "progname.h"

static char *target;
static int removable = 0;
static int recheck = 0;
static int update_nvram = 1;
static int chrp_note = 0;
static char *install_device = NULL;
static char *debug_image = NULL;
static char *rootdir = NULL;
static char *bootdir = NULL;
static int allow_floppy = 0;
static int force_file_id = 0;
static char *disk_module = NULL;
static char *efidir = NULL;
static char *macppcdir = NULL;
static int force = 0;
static int have_abstractions = 0;
static int have_cryptodisk = 0;
static char * bootloader_id;
static int have_load_cfg = 0;
static FILE * load_cfg_f = NULL;
static char *load_cfg;
static int install_bootsector = 1;
static char *label_font;
static char *label_color;
static char *label_bgcolor;
static char *product_version;
static int add_rs_codes = 1;
static int uefi_secure_boot = 1;

enum
  {
    OPTION_BOOT_DIRECTORY = 0x301,
    OPTION_ROOT_DIRECTORY,
    OPTION_TARGET,
    OPTION_SETUP,
    OPTION_MKRELPATH, 
    OPTION_MKDEVICEMAP, 
    OPTION_PROBE, 
    OPTION_EDITENV, 
    OPTION_ALLOW_FLOPPY, 
    OPTION_RECHECK, 
    OPTION_FORCE,
    OPTION_FORCE_FILE_ID,
    OPTION_MODULE, 
    OPTION_NO_NVRAM, 
    OPTION_REMOVABLE, 
    OPTION_BOOTLOADER_ID, 
    OPTION_EFI_DIRECTORY,
    OPTION_FONT,
    OPTION_DEBUG,
    OPTION_DEBUG_IMAGE,
    OPTION_NO_FLOPPY,
    OPTION_DISK_MODULE,
    OPTION_NO_BOOTSECTOR,
    OPTION_NO_RS_CODES,
    OPTION_MACPPC_DIRECTORY,
    OPTION_LABEL_FONT,
    OPTION_LABEL_COLOR,
    OPTION_LABEL_BGCOLOR,
    OPTION_PRODUCT_VERSION,
    OPTION_UEFI_SECURE_BOOT,
    OPTION_NO_UEFI_SECURE_BOOT
  };

static int fs_probe = 1;

static error_t 
argp_parser (int key, char *arg, struct argp_state *state)
{
  if (grub_install_parse (key, arg))
    return 0;
  switch (key)
    {
    case OPTION_FORCE_FILE_ID:
      force_file_id = 1;
      return 0;
    case 's':
      fs_probe = 0;
      return 0;

    case OPTION_SETUP:
      if (!grub_strstr (arg, "setup"))
	install_bootsector = 0;
      return 0;

    case OPTION_PRODUCT_VERSION:
      free (product_version);
      product_version = xstrdup (arg);
      return 0;
    case OPTION_LABEL_FONT:
      free (label_font);
      label_font = xstrdup (arg);
      return 0;

    case OPTION_LABEL_COLOR:
      free (label_color);
      label_color = xstrdup (arg);
      return 0;

    case OPTION_LABEL_BGCOLOR:
      free (label_bgcolor);
      label_bgcolor = xstrdup (arg);
      return 0;

      /* Accept and ignore for compatibility.  */
    case OPTION_FONT:
    case OPTION_MKRELPATH:
    case OPTION_PROBE:
    case OPTION_EDITENV:
    case OPTION_MKDEVICEMAP:
    case OPTION_NO_FLOPPY:
      return 0;
    case OPTION_ROOT_DIRECTORY:
      /* Accept for compatibility.  */
      free (rootdir);
      rootdir = xstrdup (arg);
      return 0;

    case OPTION_BOOT_DIRECTORY:
      free (bootdir);
      bootdir = xstrdup (arg);
      return 0;

    case OPTION_MACPPC_DIRECTORY:
      free (macppcdir);
      macppcdir = xstrdup (arg);
      return 0;

    case OPTION_EFI_DIRECTORY:
      free (efidir);
      efidir = xstrdup (arg);
      return 0;

    case OPTION_DISK_MODULE:
      free (disk_module);
      disk_module = xstrdup (arg);
      return 0;

    case OPTION_TARGET:
      free (target);
      target = xstrdup (arg);
      return 0;

    case OPTION_DEBUG_IMAGE:
      free (debug_image);
      debug_image = xstrdup (arg);
      return 0;

    case OPTION_NO_NVRAM:
      update_nvram = 0;
      return 0;

    case OPTION_FORCE:
      force = 1;
      return 0;

    case OPTION_RECHECK:
      recheck = 1;
      return 0;

    case OPTION_REMOVABLE:
      removable = 1;
      return 0;

    case OPTION_ALLOW_FLOPPY:
      allow_floppy = 1;
      return 0;

    case OPTION_NO_BOOTSECTOR:
      install_bootsector = 0;
      return 0;

    case OPTION_NO_RS_CODES:
      add_rs_codes = 0;
      return 0;

    case OPTION_DEBUG:
      verbosity++;
      return 0;

    case OPTION_BOOTLOADER_ID:
      free (bootloader_id);
      bootloader_id = xstrdup (arg);
      return 0;

    case OPTION_UEFI_SECURE_BOOT:
      uefi_secure_boot = 1;
      return 0;

    case OPTION_NO_UEFI_SECURE_BOOT:
      uefi_secure_boot = 0;
      return 0;

    case ARGP_KEY_ARG:
      if (install_device)
	grub_util_error ("%s", _("More than one install device?"));
      install_device = xstrdup (arg);
      return 0;

    default:
      return ARGP_ERR_UNKNOWN;
    }
}


static struct argp_option options[] = {
  GRUB_INSTALL_OPTIONS,
  {"boot-directory", OPTION_BOOT_DIRECTORY, N_("DIR"),
   0, N_("install GRUB images under the directory DIR/%s instead of the %s directory"), 2},
  {"root-directory", OPTION_ROOT_DIRECTORY, N_("DIR"),
   OPTION_HIDDEN, 0, 2},
  {"font", OPTION_FONT, N_("FILE"),
   OPTION_HIDDEN, 0, 2},
  {"target", OPTION_TARGET, N_("TARGET"),
   /* TRANSLATORS: "TARGET" as in "target platform".  */
   0, N_("install GRUB for TARGET platform [default=%s]"), 2},
  {"grub-setup", OPTION_SETUP, "FILE", OPTION_HIDDEN, 0, 2},
  {"grub-mkrelpath", OPTION_MKRELPATH, "FILE", OPTION_HIDDEN, 0, 2},
  {"grub-mkdevicemap", OPTION_MKDEVICEMAP, "FILE", OPTION_HIDDEN, 0, 2},
  {"grub-probe", OPTION_PROBE, "FILE", OPTION_HIDDEN, 0, 2},
  {"grub-editenv", OPTION_EDITENV, "FILE", OPTION_HIDDEN, 0, 2},
  {"allow-floppy", OPTION_ALLOW_FLOPPY, 0, 0,
   /* TRANSLATORS: "may break" doesn't just mean that option wouldn't have any
      effect but that it will make the resulting install unbootable from HDD. */
   N_("make the drive also bootable as floppy (default for fdX devices)."
      " May break on some BIOSes."), 2},
  {"recheck", OPTION_RECHECK, 0, 0,
   N_("delete device map if it already exists"), 2},
  {"force", OPTION_FORCE, 0, 0,
   N_("install even if problems are detected"), 2},
  {"force-file-id", OPTION_FORCE_FILE_ID, 0, 0,
   N_("use identifier file even if UUID is available"), 2},
  {"disk-module", OPTION_MODULE, N_("MODULE"), 0,
   N_("disk module to use (biosdisk or native). "
      "This option is only available on BIOS target."), 2},
  {"no-nvram", OPTION_NO_NVRAM, 0, 0,
   N_("don't update the `boot-device'/`Boot*' NVRAM variables. "
      "This option is only available on EFI and IEEE1275 targets."), 2},
  {"skip-fs-probe",'s',0,      0,
   N_("do not probe for filesystems in DEVICE"), 0},
  {"no-bootsector", OPTION_NO_BOOTSECTOR, 0, 0,
   N_("do not install bootsector"), 0},
  {"no-rs-codes", OPTION_NO_RS_CODES, 0, 0,
   N_("Do not apply any reed-solomon codes when embedding core.img. "
      "This option is only available on x86 BIOS targets."), 0},

  {"debug", OPTION_DEBUG, 0, OPTION_HIDDEN, 0, 2},
  {"no-floppy", OPTION_NO_FLOPPY, 0, OPTION_HIDDEN, 0, 2},
  {"debug-image", OPTION_DEBUG_IMAGE, N_("STRING"), OPTION_HIDDEN, 0, 2},
  {"removable", OPTION_REMOVABLE, 0, 0,
   N_("the installation device is removable. "
      "This option is only available on EFI."), 2},
  {"bootloader-id", OPTION_BOOTLOADER_ID, N_("ID"), 0,
   N_("the ID of bootloader. This option is only available on EFI and Macs."), 2},
  {"efi-directory", OPTION_EFI_DIRECTORY, N_("DIR"), 0,
   N_("use DIR as the EFI System Partition root."), 2},
  {"macppc-directory", OPTION_MACPPC_DIRECTORY, N_("DIR"), 0,
   N_("use DIR for PPC MAC install."), 2},
  {"label-font", OPTION_LABEL_FONT, N_("FILE"), 0, N_("use FILE as font for label"), 2},
  {"label-color", OPTION_LABEL_COLOR, N_("COLOR"), 0, N_("use COLOR for label"), 2},
  {"label-bgcolor", OPTION_LABEL_BGCOLOR, N_("COLOR"), 0, N_("use COLOR for label background"), 2},
  {"product-version", OPTION_PRODUCT_VERSION, N_("STRING"), 0, N_("use STRING as product version"), 2},
  {"uefi-secure-boot", OPTION_UEFI_SECURE_BOOT, 0, 0,
   N_("install an image usable with UEFI Secure Boot. "
      "This option is only available on EFI and if the grub-efi-amd64-signed "
      "package is installed."), 2},
  {"no-uefi-secure-boot", OPTION_NO_UEFI_SECURE_BOOT, 0, 0,
   N_("do not install an image usable with UEFI Secure Boot, even if the "
      "system was currently started using it. "
      "This option is only available on EFI."), 2},
  {0, 0, 0, 0, 0, 0}
};

static const char *
get_default_platform (void)
{
#ifdef __powerpc__
   return "powerpc-ieee1275";
#elif defined (__sparc__) || defined (__sparc64__)
   return "sparc64-ieee1275";
#elif defined (__MIPSEL__)
   return "mipsel-loongson";
#elif defined (__MIPSEB__)
   return "mips-arc";
#elif defined (__ia64__)
   return "ia64-efi";
#elif defined (__arm__)
   return "arm-uboot";
#elif defined (__aarch64__)
   return "arm64-efi";
#elif defined (__amd64__) || defined (__x86_64__) || defined (__i386__)
   return grub_install_get_default_x86_platform ();
#else
   return NULL;
#endif
}

#pragma GCC diagnostic ignored "-Wformat-nonliteral"

static char *
help_filter (int key, const char *text, void *input __attribute__ ((unused)))
{
  switch (key)
    {
    case OPTION_BOOT_DIRECTORY:
      return xasprintf (text, GRUB_DIR_NAME, GRUB_BOOT_DIR_NAME "/" GRUB_DIR_NAME);
    case OPTION_TARGET:
      return xasprintf (text, get_default_platform ());
    case ARGP_KEY_HELP_POST_DOC:
      return xasprintf (text, program_name, GRUB_BOOT_DIR_NAME "/" GRUB_DIR_NAME);
    default:
      return grub_install_help_filter (key, text, input);
    }
}

#pragma GCC diagnostic error "-Wformat-nonliteral"

/* TRANSLATORS: INSTALL_DEVICE isn't an identifier and is the DEVICE you
   install to.  */
struct argp argp = {
  options, argp_parser, N_("[OPTION] [INSTALL_DEVICE]"),
  N_("Install GRUB on your drive.")"\v"
  N_("INSTALL_DEVICE must be system device filename.\n"
     "%s copies GRUB images into %s.  On some platforms, it"
     " may also install GRUB into the boot sector."), 
  NULL, help_filter, NULL
};

static int
probe_raid_level (grub_disk_t disk)
{
  /* disk might be NULL in the case of a LVM physical volume with no LVM
     signature.  Ignore such cases here.  */
  if (!disk)
    return -1;

  if (disk->dev->id != GRUB_DISK_DEVICE_DISKFILTER_ID)
    return -1;

  if (disk->name[0] != 'm' || disk->name[1] != 'd')
    return -1;

  if (!((struct grub_diskfilter_lv *) disk->data)->segments)
    return -1;
  return ((struct grub_diskfilter_lv *) disk->data)->segments->type;
}

static void
push_partmap_module (const char *map, void *data __attribute__ ((unused)))
{
  char buf[50];

  if (strcmp (map, "openbsd") == 0 || strcmp (map, "netbsd") == 0)
    {
      grub_install_push_module ("part_bsd");
      return;
    }

  snprintf (buf, sizeof (buf), "part_%s", map);
  grub_install_push_module (buf);
}

static void
push_cryptodisk_module (const char *mod, void *data __attribute__ ((unused)))
{
  grub_install_push_module (mod);
}

static void
probe_mods (grub_disk_t disk)
{
  grub_partition_t part;
  grub_disk_memberlist_t list = NULL, tmp;
  int raid_level;

  if (disk->partition == NULL)
    grub_util_info ("no partition map found for %s", disk->name);

  for (part = disk->partition; part; part = part->parent)
    push_partmap_module (part->partmap->name, NULL);

  if (disk->dev->id == GRUB_DISK_DEVICE_DISKFILTER_ID)
    {
      grub_diskfilter_get_partmap (disk, push_partmap_module, NULL);
      have_abstractions = 1;
    }

  if (disk->dev->id == GRUB_DISK_DEVICE_DISKFILTER_ID
      && (grub_memcmp (disk->name, "lvm/", sizeof ("lvm/") - 1) == 0 ||
	  grub_memcmp (disk->name, "lvmid/", sizeof ("lvmid/") - 1) == 0))
    grub_install_push_module ("lvm");

  if (disk->dev->id == GRUB_DISK_DEVICE_DISKFILTER_ID
      && grub_memcmp (disk->name, "ldm/", sizeof ("ldm/") - 1) == 0)
    grub_install_push_module ("ldm");

  if (disk->dev->id == GRUB_DISK_DEVICE_CRYPTODISK_ID)
    {
      grub_util_cryptodisk_get_abstraction (disk,
					    push_cryptodisk_module, NULL);
      have_abstractions = 1;
      have_cryptodisk = 1;
    }

  raid_level = probe_raid_level (disk);
  if (raid_level >= 0)
    {
      grub_install_push_module ("diskfilter");
      if (disk->dev->raidname)
	grub_install_push_module (disk->dev->raidname (disk));
    }
  if (raid_level == 5)
    grub_install_push_module ("raid5rec");
  if (raid_level == 6)
    grub_install_push_module ("raid6rec");

  /* In case of LVM/RAID, check the member devices as well.  */
  if (disk->dev->memberlist)
    list = disk->dev->memberlist (disk);
  while (list)
    {
      probe_mods (list->disk);
      tmp = list->next;
      free (list);
      list = tmp;
    }
}

static int
have_bootdev (enum grub_install_plat pl)
{
  switch (pl)
    {
    case GRUB_INSTALL_PLATFORM_I386_PC:
    case GRUB_INSTALL_PLATFORM_I386_EFI:
    case GRUB_INSTALL_PLATFORM_X86_64_EFI:
    case GRUB_INSTALL_PLATFORM_IA64_EFI:
    case GRUB_INSTALL_PLATFORM_ARM_EFI:
    case GRUB_INSTALL_PLATFORM_ARM64_EFI:
    case GRUB_INSTALL_PLATFORM_I386_IEEE1275:
    case GRUB_INSTALL_PLATFORM_SPARC64_IEEE1275:
    case GRUB_INSTALL_PLATFORM_POWERPC_IEEE1275:
    case GRUB_INSTALL_PLATFORM_MIPSEL_ARC:
    case GRUB_INSTALL_PLATFORM_MIPS_ARC:
      return 1;

    case GRUB_INSTALL_PLATFORM_I386_QEMU:
    case GRUB_INSTALL_PLATFORM_I386_COREBOOT:
    case GRUB_INSTALL_PLATFORM_I386_MULTIBOOT:
    case GRUB_INSTALL_PLATFORM_MIPSEL_QEMU_MIPS:
    case GRUB_INSTALL_PLATFORM_MIPS_QEMU_MIPS:

    case GRUB_INSTALL_PLATFORM_MIPSEL_LOONGSON:
    case GRUB_INSTALL_PLATFORM_ARM_UBOOT:

    case GRUB_INSTALL_PLATFORM_I386_XEN:
    case GRUB_INSTALL_PLATFORM_X86_64_XEN:
      return 0;

      /* pacify warning.  */
    case GRUB_INSTALL_PLATFORM_MAX:
      return 0;
    }
  return 0;
}

static void
probe_cryptodisk_uuid (grub_disk_t disk)
{
  grub_disk_memberlist_t list = NULL, tmp;

  /* In case of LVM/RAID, check the member devices as well.  */
  if (disk->dev->memberlist)
    {
      list = disk->dev->memberlist (disk);
    }
  while (list)
    {
      probe_cryptodisk_uuid (list->disk);
      tmp = list->next;
      free (list);
      list = tmp;
    }
  if (disk->dev->id == GRUB_DISK_DEVICE_CRYPTODISK_ID)
    {
      const char *uuid = grub_util_cryptodisk_get_uuid (disk);
      if (!load_cfg_f)
	load_cfg_f = grub_util_fopen (load_cfg, "wb");
      have_load_cfg = 1;

      fprintf (load_cfg_f, "cryptomount -u %s\n",
	      uuid);
    }
}

static int
is_same_disk (const char *a, const char *b)
{
  while (1)
    {
      if ((*a == ',' || *a == '\0') && (*b == ',' || *b == '\0'))
	return 1;
      if (*a != *b)
	return 0;
      if (*a == '\\')
	{
	  if (a[1] != b[1])
	    return 0;
	  a += 2;
	  b += 2;
	  continue;
	}
      a++;
      b++;
    }
}

static char *
get_rndstr (void)
{
  grub_uint8_t rnd[15];
  const size_t sz = sizeof (rnd) * GRUB_CHAR_BIT / 5;
  char * ret = xmalloc (sz + 1);
  size_t i;
  if (grub_get_random (rnd, sizeof (rnd)))
    grub_util_error ("%s", _("couldn't retrieve random data"));
  for (i = 0; i < sz; i++)
    {
      grub_size_t b = i * 5;
      grub_uint8_t r;
      grub_size_t f1 = GRUB_CHAR_BIT - b % GRUB_CHAR_BIT;
      grub_size_t f2;
      if (f1 > 5)
	f1 = 5;
      f2 = 5 - f1;
      r = (rnd[b / GRUB_CHAR_BIT] >> (b % GRUB_CHAR_BIT)) & ((1 << f1) - 1);
      if (f2)
	r |= (rnd[b / GRUB_CHAR_BIT + 1] & ((1 << f2) - 1)) << f1;
      if (r < 10)
	ret[i] = '0' + r;
      else
	ret[i] = 'a' + (r - 10);
    }
  ret[sz] = '\0';
  return ret;
}

static char *
escape (const char *in)
{
  char *ptr;
  char *ret;
  int overhead = 0;

  for (ptr = (char*)in; *ptr; ptr++)
    if (*ptr == '\'')
      overhead += 3;
  ret = grub_malloc (ptr - in + overhead + 1);
  if (!ret)
    return NULL;

  grub_strchrsub (ret, in, '\'', "'\\''");
  return ret;
}

static struct grub_util_config config;

static void
device_map_check_duplicates (const char *dev_map)
{
  FILE *fp;
  char buf[1024];	/* XXX */
  size_t alloced = 8;
  size_t filled = 0;
  char **d;
  size_t i;

  d = xmalloc (alloced * sizeof (d[0]));

  if (dev_map[0] == '\0')
    return;

  fp = grub_util_fopen (dev_map, "r");
  if (! fp)
    return;

  while (fgets (buf, sizeof (buf), fp))
    {
      char *p = buf;
      char *e;

      /* Skip leading spaces.  */
      while (*p && grub_isspace (*p))
	p++;

      /* If the first character is `#' or NUL, skip this line.  */
      if (*p == '\0' || *p == '#')
	continue;

      if (*p != '(')
	continue;

      p++;

      e = p;
      p = strchr (p, ')');
      if (! p)
	continue;

      if (filled >= alloced)
	{
	  alloced *= 2;
	  d = xrealloc (d, alloced * sizeof (d[0]));
	}

      *p = '\0';

      d[filled++] = xstrdup (e);
    }

  fclose (fp);

  qsort (d, filled, sizeof (d[0]), grub_qsort_strcmp);

  for (i = 0; i + 1 < filled; i++)
    if (strcmp (d[i], d[i+1]) == 0)
      {
	grub_util_error (_("the drive %s is defined multiple times in the device map %s"),
			 d[i], dev_map);
      }

  for (i = 0; i < filled; i++)
    free (d[i]);

  free (d);
}

static grub_err_t
write_to_disk (grub_device_t dev, const char *fn)
{
  char *core_img;
  size_t core_size;
  grub_err_t err;

  core_size = grub_util_get_image_size (fn);

  core_img = grub_util_read_image (fn);    

  err = grub_disk_write (dev->disk, 0, 0,
			 core_size, core_img);
  free (core_img);
  return err;
}

static int
is_prep_partition (grub_device_t dev)
{
  if (!dev->disk)
    return 0;
  if (!dev->disk->partition)
    return 0;
  if (strcmp(dev->disk->partition->partmap->name, "msdos") == 0)
    return (dev->disk->partition->msdostype == 0x41);

  if (strcmp (dev->disk->partition->partmap->name, "gpt") == 0)
    {
      struct grub_gpt_partentry gptdata;
      grub_partition_t p = dev->disk->partition;
      int ret = 0;
      dev->disk->partition = dev->disk->partition->parent;

      if (grub_disk_read (dev->disk, p->offset, p->index,
			  sizeof (gptdata), &gptdata) == 0)
	{
	  const grub_gpt_part_type_t template = {
	    grub_cpu_to_le32_compile_time (0x9e1a2d38),
	    grub_cpu_to_le16_compile_time (0xc612),
	    grub_cpu_to_le16_compile_time (0x4316),
	    { 0xaa, 0x26, 0x8b, 0x49, 0x52, 0x1e, 0x5a, 0x8b }
	  };

	  ret = grub_memcmp (&template, &gptdata.type,
			     sizeof (template)) == 0;
	}
      dev->disk->partition = p;
      return ret;
    }

  return 0;
}

static int
is_prep_empty (grub_device_t dev)
{
  grub_disk_addr_t dsize, addr;
  grub_uint32_t buffer[32768];

  dsize = grub_disk_get_size (dev->disk);
  for (addr = 0; addr < dsize;
       addr += sizeof (buffer) / GRUB_DISK_SECTOR_SIZE)
    {
      grub_size_t sz = sizeof (buffer);
      grub_uint32_t *ptr;

      if (sizeof (buffer) / GRUB_DISK_SECTOR_SIZE > dsize - addr)
	sz = (dsize - addr) * GRUB_DISK_SECTOR_SIZE;
      grub_disk_read (dev->disk, addr, 0, sz, buffer);

      if (addr == 0 && grub_memcmp (buffer, ELFMAG, SELFMAG) == 0)
	return 1;

      for (ptr = buffer; ptr < buffer + sz / sizeof (*buffer); ptr++)
	if (*ptr)
	  return 0;
    }

  return 1;
}

static void
bless (grub_device_t dev, const char *path, int x86)
{
  struct stat st;
  grub_err_t err;

  grub_util_info ("blessing %s", path);

  if (stat (path, &st) < 0)
    grub_util_error (N_("cannot stat `%s': %s"),
		     path, strerror (errno));

  err = grub_mac_bless_inode (dev, st.st_ino, S_ISDIR (st.st_mode), x86);
  if (err)
    grub_util_error ("%s", grub_errmsg);
  grub_util_info ("blessed\n");
}

static void
fill_core_services (const char *core_services)
{
  char *label;
  FILE *f;
  char *label_text;
  char *label_string = xasprintf ("%s %s", bootloader_id, product_version);
  char *sysv_plist;

  label = grub_util_path_concat (2, core_services, ".disk_label");
  grub_util_info ("rendering label %s", label_string);
  grub_util_render_label (label_font, label_bgcolor ? : "white",
			  label_color ? : "black", label_string, label);
  grub_util_info ("label rendered");
  free (label);
  label_text = grub_util_path_concat (2, core_services, ".disk_label.contentDetails");
  f = grub_util_fopen (label_text, "wb");
  fprintf (f, "%s\n", label_string);
  fclose (f);
  free (label_string);
  free (label_text);

  sysv_plist = grub_util_path_concat (2, core_services, "SystemVersion.plist");
  f = grub_util_fopen (sysv_plist, "wb");
  fprintf (f,
	   "<plist version=\"1.0\">\n"
	   "<dict>\n"
	   "        <key>ProductBuildVersion</key>\n"
	   "        <string></string>\n"
	   "        <key>ProductName</key>\n"
	   "        <string>%s</string>\n"
	   "        <key>ProductVersion</key>\n"
	   "        <string>%s</string>\n"
	   "</dict>\n"
	   "</plist>\n", bootloader_id, product_version);
  fclose (f);
  free (sysv_plist);
}

int
main (int argc, char *argv[])
{
  int is_efi = 0;
  const char *efi_distributor = NULL;
  const char *efi_suffix = NULL, *efi_suffix_upper = NULL;
  char *efi_file = NULL;
  char **grub_devices;
  grub_fs_t grub_fs;
  grub_device_t grub_dev = NULL;
  enum grub_install_plat platform;
  char *grubdir, *device_map;
  char **curdev, **curdrive;
  char **grub_drives;
  char *relative_grubdir;
  char **efidir_device_names = NULL;
  grub_device_t efidir_grub_dev = NULL;
  char *efidir_grub_devname;
  int efidir_is_mac = 0;
  int is_prep = 0;
  const char *pkgdatadir;

  grub_util_host_init (&argc, &argv);
  product_version = xstrdup (PACKAGE_VERSION);
  pkgdatadir = grub_util_get_pkgdatadir ();
  label_font = grub_util_path_concat (2, pkgdatadir, "unicode.pf2");

  argp_parse (&argp, argc, argv, 0, 0, 0);

  if (verbosity > 1)
    grub_env_set ("debug", "all");

  grub_util_load_config (&config);

  if (!bootloader_id && config.grub_distributor)
    {
      char *ptr;
      bootloader_id = xstrdup (config.grub_distributor);
      for (ptr = bootloader_id; *ptr && *ptr != ' '; ptr++)
	if (*ptr >= 'A' && *ptr <= 'Z')
	  *ptr = *ptr - 'A' + 'a';
      *ptr = '\0';
    }
  if (!bootloader_id || bootloader_id[0] == '\0')
    {
      free (bootloader_id);
      bootloader_id = xstrdup ("grub");
    }

  if (!grub_install_source_directory)
    {
      if (!target)
	{
	  const char * t;
	  t = get_default_platform ();
	  if (!t)
	    grub_util_error ("%s", 
			     _("Unable to determine your platform."
			       " Use --target.")
			     );
	  target = xstrdup (t); 
	}
      grub_install_source_directory
	= grub_util_path_concat (2, grub_util_get_pkglibdir (), target);
    }

  platform = grub_install_get_target (grub_install_source_directory);

  {
    char *platname = grub_install_get_platform_name (platform);
    fprintf (stderr, _("Installing for %s platform.\n"), platname);
    free (platname);
  }

  switch (platform)
    {
    case GRUB_INSTALL_PLATFORM_I386_PC:
      if (!disk_module)
	disk_module = xstrdup ("biosdisk");
      break;
    case GRUB_INSTALL_PLATFORM_I386_EFI:
    case GRUB_INSTALL_PLATFORM_X86_64_EFI:
    case GRUB_INSTALL_PLATFORM_ARM_EFI:
    case GRUB_INSTALL_PLATFORM_ARM64_EFI:
    case GRUB_INSTALL_PLATFORM_IA64_EFI:
    case GRUB_INSTALL_PLATFORM_I386_IEEE1275:
    case GRUB_INSTALL_PLATFORM_SPARC64_IEEE1275:
    case GRUB_INSTALL_PLATFORM_POWERPC_IEEE1275:
    case GRUB_INSTALL_PLATFORM_MIPSEL_ARC:
    case GRUB_INSTALL_PLATFORM_MIPS_ARC:
    case GRUB_INSTALL_PLATFORM_ARM_UBOOT:
    case GRUB_INSTALL_PLATFORM_I386_XEN:
    case GRUB_INSTALL_PLATFORM_X86_64_XEN:
      break;

    case GRUB_INSTALL_PLATFORM_I386_QEMU:
    case GRUB_INSTALL_PLATFORM_I386_COREBOOT:
    case GRUB_INSTALL_PLATFORM_I386_MULTIBOOT:
    case GRUB_INSTALL_PLATFORM_MIPSEL_LOONGSON:
    case GRUB_INSTALL_PLATFORM_MIPSEL_QEMU_MIPS:
    case GRUB_INSTALL_PLATFORM_MIPS_QEMU_MIPS:
      disk_module = xstrdup ("native");
      break;

      /* pacify warning.  */
    case GRUB_INSTALL_PLATFORM_MAX:
      break;
    }

  switch (platform)
    {
    case GRUB_INSTALL_PLATFORM_I386_PC:
    case GRUB_INSTALL_PLATFORM_SPARC64_IEEE1275:
      if (!install_device)
	grub_util_error ("%s", _("install device isn't specified"));
      break;
    case GRUB_INSTALL_PLATFORM_POWERPC_IEEE1275:
      if (install_device)
	is_prep = 1;
      break;
    case GRUB_INSTALL_PLATFORM_MIPS_ARC:
    case GRUB_INSTALL_PLATFORM_MIPSEL_ARC:
      break;
    case GRUB_INSTALL_PLATFORM_I386_EFI:
    case GRUB_INSTALL_PLATFORM_X86_64_EFI:
    case GRUB_INSTALL_PLATFORM_ARM_EFI:
    case GRUB_INSTALL_PLATFORM_ARM64_EFI:
    case GRUB_INSTALL_PLATFORM_IA64_EFI:
    case GRUB_INSTALL_PLATFORM_I386_IEEE1275:
    case GRUB_INSTALL_PLATFORM_ARM_UBOOT:
    case GRUB_INSTALL_PLATFORM_I386_QEMU:
    case GRUB_INSTALL_PLATFORM_I386_COREBOOT:
    case GRUB_INSTALL_PLATFORM_I386_MULTIBOOT:
    case GRUB_INSTALL_PLATFORM_MIPSEL_LOONGSON:
    case GRUB_INSTALL_PLATFORM_MIPSEL_QEMU_MIPS:
    case GRUB_INSTALL_PLATFORM_MIPS_QEMU_MIPS:
    case GRUB_INSTALL_PLATFORM_I386_XEN:
    case GRUB_INSTALL_PLATFORM_X86_64_XEN:
      free (install_device);
      install_device = NULL;
      break;

      /* pacify warning.  */
    case GRUB_INSTALL_PLATFORM_MAX:
      break;
    }

  if (!bootdir)
    bootdir = grub_util_path_concat (3, "/", rootdir, GRUB_BOOT_DIR_NAME);

  {
    char * t = grub_util_path_concat (2, bootdir, GRUB_DIR_NAME);
    grub_install_mkdir_p (t);
    grubdir = canonicalize_file_name (t);
    if (!grubdir)
      grub_util_error (_("failed to get canonical path of `%s'"), t);
    free (t);
  }
  device_map = grub_util_path_concat (2, grubdir, "device.map");

  if (recheck)
    grub_util_unlink (device_map);

  device_map_check_duplicates (device_map);
  grub_util_biosdisk_init (device_map);

  /* Initialize all modules. */
  grub_init_all ();
  grub_gcry_init_all ();
  grub_hostfs_init ();
  grub_host_init ();

  switch (platform)
    {
    case GRUB_INSTALL_PLATFORM_I386_EFI:
    case GRUB_INSTALL_PLATFORM_X86_64_EFI:
    case GRUB_INSTALL_PLATFORM_ARM_EFI:
    case GRUB_INSTALL_PLATFORM_ARM64_EFI:
    case GRUB_INSTALL_PLATFORM_IA64_EFI:
      is_efi = 1;
      break;
    default:
      is_efi = 0;
      break;

      /* pacify warning.  */
    case GRUB_INSTALL_PLATFORM_MAX:
      break;
    }

  /* Find the EFI System Partition.  */

  if (is_efi)
    {
      grub_fs_t fs;
      free (install_device);
      install_device = NULL;
      if (!efidir)
	{
	  char *d = grub_util_path_concat (2, bootdir, "efi");
	  char *dr = NULL;
	  if (!grub_util_is_directory (d))
	    {
	      free (d);
	      d = grub_util_path_concat (2, bootdir, "EFI");
	    }
	  /*
	    The EFI System Partition may have been given directly using
	    --root-directory.
	  */
	  if (!grub_util_is_directory (d)
	      && rootdir && grub_strcmp (rootdir, "/") != 0)
	    {
	      free (d);
	      d = xstrdup (rootdir);
	    }
	  if (grub_util_is_directory (d))
	    dr = grub_make_system_path_relative_to_its_root (d);
	  /* Is it a mount point? */
	  if (dr && dr[0] == '\0')
	    efidir = d;
	  else
	    free (d);
	  free (dr);
	}
      if (!efidir)
	grub_util_error ("%s", _("cannot find EFI directory"));
      efidir_device_names = grub_guess_root_devices (efidir);
      if (!efidir_device_names || !efidir_device_names[0])
	grub_util_error (_("cannot find a device for %s (is /dev mounted?)"),
			     efidir);
      install_device = efidir_device_names[0];

      for (curdev = efidir_device_names; *curdev; curdev++)
	  grub_util_pull_device (*curdev);
      
      efidir_grub_devname = grub_util_get_grub_dev (efidir_device_names[0]);
      if (!efidir_grub_devname)
	grub_util_error (_("cannot find a GRUB drive for %s.  Check your device.map"),
			 efidir_device_names[0]);

      efidir_grub_dev = grub_device_open (efidir_grub_devname);
      if (! efidir_grub_dev)
	grub_util_error ("%s", grub_errmsg);

      fs = grub_fs_probe (efidir_grub_dev);
      if (! fs)
	grub_util_error ("%s", grub_errmsg);

      efidir_is_mac = 0;

      if (grub_strcmp (fs->name, "hfs") == 0
	  || grub_strcmp (fs->name, "hfsplus") == 0)
	efidir_is_mac = 1;

      if (!efidir_is_mac && grub_strcmp (fs->name, "fat") != 0)
	grub_util_error (_("%s doesn't look like an EFI partition.\n"), efidir);

      /* The EFI specification requires that an EFI System Partition must
	 contain an "EFI" subdirectory, and that OS loaders are stored in
	 subdirectories below EFI.  Vendors are expected to pick names that do
	 not collide with other vendors.  To minimise collisions, we use the
	 name of our distributor if possible.
      */
      char *t;
      efi_distributor = bootloader_id;
      if (strcmp (efi_distributor, "kubuntu") == 0)
	efi_distributor = "ubuntu";
      switch (platform)
	{
	case GRUB_INSTALL_PLATFORM_I386_EFI:
	  efi_suffix = "ia32";
	  efi_suffix_upper = "IA32";
	  break;
	case GRUB_INSTALL_PLATFORM_X86_64_EFI:
	  efi_suffix = "x64";
	  efi_suffix_upper = "X64";
	  break;
	case GRUB_INSTALL_PLATFORM_IA64_EFI:
	  efi_suffix = "ia64";
	  efi_suffix_upper = "IA64";
	  break;
	case GRUB_INSTALL_PLATFORM_ARM_EFI:
	  efi_suffix = "arm";
	  efi_suffix_upper = "ARM";
	  break;
	case GRUB_INSTALL_PLATFORM_ARM64_EFI:
	  efi_suffix = "aa64";
	  efi_suffix_upper = "AA64";
	  break;
	default:
	  break;
	}
      if (removable)
	{
	  /* The specification makes stricter requirements of removable
	     devices, in order that only one image can be automatically loaded
	     from them.  The image must always reside under /EFI/BOOT, and it
	     must have a specific file name depending on the architecture.
	  */
	  efi_distributor = "BOOT";
	  if (!efi_suffix)
	    grub_util_error ("%s", _("You've found a bug"));
	  efi_file = xasprintf ("BOOT%s.EFI", efi_suffix_upper);
	}
      else
	{
	  /* It is convenient for each architecture to have a different
	     efi_file, so that different versions can be installed in parallel.
	  */
	  efi_file = xasprintf ("grub%s.efi", efi_suffix);
	}
      t = grub_util_path_concat (3, efidir, "EFI", efi_distributor);
      free (efidir);
      efidir = t;
      grub_install_mkdir_p (efidir);
    }

  if (platform == GRUB_INSTALL_PLATFORM_POWERPC_IEEE1275)
    {
      const char *machtype = grub_install_get_default_powerpc_machtype ();
      int is_guess = 0;

      if (strcmp (machtype, "pmac_oldworld") == 0)
	update_nvram = 0;
      else if (strcmp (machtype, "chrp_ibm") == 0)
	{
	  update_nvram = 0;
	  chrp_note = 1;
	}
      else if (strcmp (machtype, "cell") == 0)
	update_nvram = 0;
      else if (strcmp (machtype, "generic") == 0)
	update_nvram = 0;

      if (!macppcdir)
	{
	  char *d;

	  is_guess = 1;
	  d = grub_util_path_concat (2, bootdir, "macppc");
	  if (!grub_util_is_directory (d))
	    {
	      free (d);
	      d = grub_util_path_concat (2, bootdir, "efi");
	    }
	  /* Find the Mac HFS(+) System Partition.  */
	  if (!grub_util_is_directory (d))
	    {
	      free (d);
	      d = grub_util_path_concat (2, bootdir, "EFI");
	    }
	  if (!grub_util_is_directory (d))
	    {
	      free (d);
	      d = 0;
	    }
	  if (d)
	    macppcdir = d;
	}
      if (macppcdir)
	{
	  char **macppcdir_device_names = NULL;
	  grub_device_t macppcdir_grub_dev = NULL;
	  char *macppcdir_grub_devname;
	  grub_fs_t fs;

	  macppcdir_device_names = grub_guess_root_devices (macppcdir);
	  if (!macppcdir_device_names || !macppcdir_device_names[0])
	    grub_util_error (_("cannot find a device for %s (is /dev mounted?)"),
			     macppcdir);

	  for (curdev = macppcdir_device_names; *curdev; curdev++)
	    grub_util_pull_device (*curdev);
      
	  macppcdir_grub_devname = grub_util_get_grub_dev (macppcdir_device_names[0]);
	  if (!macppcdir_grub_devname)
	    grub_util_error (_("cannot find a GRUB drive for %s.  Check your device.map"),
			     macppcdir_device_names[0]);
	  
	  macppcdir_grub_dev = grub_device_open (macppcdir_grub_devname);
	  if (! macppcdir_grub_dev)
	    grub_util_error ("%s", grub_errmsg);

	  fs = grub_fs_probe (macppcdir_grub_dev);
	  if (! fs)
	    grub_util_error ("%s", grub_errmsg);

	  if (grub_strcmp (fs->name, "hfs") != 0
	      && grub_strcmp (fs->name, "hfsplus") != 0
	      && !is_guess)
	    grub_util_error (_("filesystem on %s is neither HFS nor HFS+"),
			     macppcdir);
	  if (grub_strcmp (fs->name, "hfs") == 0
	      || grub_strcmp (fs->name, "hfsplus") == 0)
	    {
	      install_device = macppcdir_device_names[0];
	      is_prep = 0;
	    }
	}
    }

  grub_install_copy_files (grub_install_source_directory,
			   grubdir, platform);

  char *envfile = grub_util_path_concat (2, grubdir, "grubenv");
  if (!grub_util_is_regular (envfile))
    grub_util_create_envblk_file (envfile);

  size_t ndev = 0;

  /* Write device to a variable so we don't have to traverse /dev every time.  */
  grub_devices = grub_guess_root_devices (grubdir);
  if (!grub_devices || !grub_devices[0])
    grub_util_error (_("cannot find a device for %s (is /dev mounted?)"),
		     grubdir);

  for (curdev = grub_devices; *curdev; curdev++)
    {
      grub_util_pull_device (*curdev);
      ndev++;
    }

  grub_drives = xmalloc (sizeof (grub_drives[0]) * (ndev + 1)); 

  for (curdev = grub_devices, curdrive = grub_drives; *curdev; curdev++,
       curdrive++)
    {
      *curdrive = grub_util_get_grub_dev (*curdev);
      if (! *curdrive)
	grub_util_error (_("cannot find a GRUB drive for %s.  Check your device.map"),
			 *curdev);
    }
  *curdrive = 0;

  grub_dev = grub_device_open (grub_drives[0]);
  if (! grub_dev)
    grub_util_error ("%s", grub_errmsg);

  grub_fs = grub_fs_probe (grub_dev);
  if (! grub_fs)
    grub_util_error ("%s", grub_errmsg);

  grub_install_push_module (grub_fs->name);

  if (grub_dev->disk)
    probe_mods (grub_dev->disk);

  for (curdrive = grub_drives + 1; *curdrive; curdrive++)
    {
      grub_device_t dev = grub_device_open (*curdrive);
      if (!dev)
	continue;
      if (dev->disk)
	probe_mods (dev->disk);
      grub_device_close (dev);
    }

  if (!config.is_cryptodisk_enabled && have_cryptodisk)
    grub_util_error (_("attempt to install to encrypted disk without cryptodisk enabled. "
		       "Set `%s' in file `%s'."), "GRUB_ENABLE_CRYPTODISK=1",
		     grub_util_get_config_filename ());

  if (disk_module && grub_strcmp (disk_module, "ata") == 0)
    grub_install_push_module ("pata");
  else if (disk_module && grub_strcmp (disk_module, "native") == 0)
    {
      grub_install_push_module ("pata");
      grub_install_push_module ("ahci");
      grub_install_push_module ("ohci");
      grub_install_push_module ("uhci");
      grub_install_push_module ("usbms");
    }
  else if (disk_module && disk_module[0])
    grub_install_push_module (disk_module);

  relative_grubdir = grub_make_system_path_relative_to_its_root (grubdir);
  if (relative_grubdir[0] == '\0')
    {
      free (relative_grubdir);
      relative_grubdir = xstrdup ("/");
    }

  char *platname =  grub_install_get_platform_name (platform);
  char *platdir;
  {
    char *t = grub_util_path_concat (2, grubdir,
				   platname);
    platdir = canonicalize_file_name (t);
    if (!platdir)
      grub_util_error (_("failed to get canonical path of `%s'"),
		       t);
    free (t);
  }
  load_cfg = grub_util_path_concat (2, platdir,
				  "load.cfg");

  grub_util_unlink (load_cfg);

  if (debug_image && debug_image[0])
    {
      load_cfg_f = grub_util_fopen (load_cfg, "wb");
      have_load_cfg = 1;
      fprintf (load_cfg_f, "set debug='%s'\n",
	      debug_image);
    }
  char *prefix_drive = NULL;
  char *install_drive = NULL;

  if (install_device)
    {
      if (install_device[0] == '('
	  && install_device[grub_strlen (install_device) - 1] == ')')
        {
	  size_t len = grub_strlen (install_device) - 2;
	  install_drive = xmalloc (len + 1);
	  memcpy (install_drive, install_device + 1, len);
	  install_drive[len] = '\0';
        }
      else
	{
	  grub_util_pull_device (install_device);
	  install_drive = grub_util_get_grub_dev (install_device);
	  if (!install_drive)
	    grub_util_error (_("cannot find a GRUB drive for %s.  Check your device.map"),
			     install_device);
	}
    }

  char *efi_signed = NULL;
  switch (platform)
    {
    case GRUB_INSTALL_PLATFORM_I386_EFI:
    case GRUB_INSTALL_PLATFORM_X86_64_EFI:
    case GRUB_INSTALL_PLATFORM_ARM_EFI:
    case GRUB_INSTALL_PLATFORM_IA64_EFI:
      {
	char *dir = xasprintf ("%s-signed", grub_install_source_directory);
	char *signed_image;
	if (removable)
	  signed_image = xasprintf ("gcd%s.efi.signed", efi_suffix);
	else
	  signed_image = xasprintf ("grub%s.efi.signed", efi_suffix);
	efi_signed = grub_util_path_concat (2, dir, signed_image);
	break;
      }

    default:
      break;
    }

  if (!efi_signed || !grub_util_is_regular (efi_signed))
    uefi_secure_boot = 0;

<<<<<<< HEAD
  if (!have_abstractions)
=======
  if (!have_abstractions || uefi_secure_boot)
>>>>>>> 9a496aa7
    {
      if ((disk_module && grub_strcmp (disk_module, "biosdisk") != 0)
	  || grub_drives[1]
	  || (!install_drive
	      && platform != GRUB_INSTALL_PLATFORM_POWERPC_IEEE1275)
	  || (install_drive && !is_same_disk (grub_drives[0], install_drive))
	  || !have_bootdev (platform)
	  || uefi_secure_boot)
	{
	  char *uuid = NULL;
	  /*  generic method (used on coreboot and ata mod).  */
	  if (!force_file_id && grub_fs->uuid && grub_fs->uuid (grub_dev,
								&uuid))
	    {
	      grub_print_error ();
	      grub_errno = 0;
	      uuid = NULL;
	    }

	  if (!load_cfg_f)
	    load_cfg_f = grub_util_fopen (load_cfg, "wb");
	  have_load_cfg = 1;
	  if (uuid)
	    {
	      fprintf (load_cfg_f, "search.fs_uuid %s root ",
		      uuid);
	      grub_install_push_module ("search_fs_uuid");
	    }
	  else
	    {
	      char *rndstr = get_rndstr ();
	      char *fl = grub_util_path_concat (3, grubdir,
						     "uuid", rndstr);
	      char *fldir = grub_util_path_concat (2, grubdir,
							"uuid");
	      char *relfl;
	      FILE *flf;
	      grub_install_mkdir_p (fldir);
	      flf = grub_util_fopen (fl, "w");
	      if (!flf)
		grub_util_error (_("Can't create file: %s"), strerror (errno));
	      fclose (flf);
	      relfl = grub_make_system_path_relative_to_its_root (fl);
	      fprintf (load_cfg_f, "search.file %s root ",
		       relfl);
	      grub_install_push_module ("search_fs_file");
	    }
	  for (curdev = grub_devices, curdrive = grub_drives; *curdev; curdev++,
		 curdrive++)
	    {
	      const char *map;
	      char *g = NULL;
	      grub_device_t dev;
	      if (curdrive == grub_drives)
		dev = grub_dev;
	      else
		dev = grub_device_open (*curdrive);
	      if (!dev)
		continue;

	      if (dev->disk->dev->id != GRUB_DISK_DEVICE_HOSTDISK_ID)
		{
		  grub_util_fprint_full_disk_name (load_cfg_f,
						   dev->disk->name,
						   dev);
		  fprintf (load_cfg_f, " ");
		  if (dev != grub_dev)
		    grub_device_close (dev);
		  continue;
		}

	      map = grub_util_biosdisk_get_compatibility_hint (dev->disk);

	      if (map)
		{
		  grub_util_fprint_full_disk_name (load_cfg_f, map, dev);
		  fprintf (load_cfg_f, " ");
		}


	      if (disk_module && disk_module[0]
		  && grub_strcmp (disk_module, "biosdisk") != 0)
		  g = grub_util_guess_baremetal_drive (*curdev);
	      else
		switch (platform)
		  {
		  case GRUB_INSTALL_PLATFORM_I386_PC:
		    g = grub_util_guess_bios_drive (*curdev);
		    break;
		  case GRUB_INSTALL_PLATFORM_I386_EFI:
		  case GRUB_INSTALL_PLATFORM_X86_64_EFI:
		  case GRUB_INSTALL_PLATFORM_ARM_EFI:
		  case GRUB_INSTALL_PLATFORM_ARM64_EFI:
		  case GRUB_INSTALL_PLATFORM_IA64_EFI:
		    g = grub_util_guess_efi_drive (*curdev);
		    break;
		  case GRUB_INSTALL_PLATFORM_SPARC64_IEEE1275:
		  case GRUB_INSTALL_PLATFORM_POWERPC_IEEE1275:
		  case GRUB_INSTALL_PLATFORM_I386_IEEE1275:
		    {
		      const char * ofpath = grub_util_devname_to_ofpath (*curdev);
		      g = xasprintf ("ieee1275/%s", ofpath);
		      break;
		    }
		  case GRUB_INSTALL_PLATFORM_MIPSEL_LOONGSON:
		  case GRUB_INSTALL_PLATFORM_I386_QEMU:
		  case GRUB_INSTALL_PLATFORM_I386_COREBOOT:
		  case GRUB_INSTALL_PLATFORM_I386_MULTIBOOT:
		  case GRUB_INSTALL_PLATFORM_MIPSEL_QEMU_MIPS:
		  case GRUB_INSTALL_PLATFORM_MIPS_QEMU_MIPS:
		    g = grub_util_guess_baremetal_drive (*curdev);
		    break;
		  case GRUB_INSTALL_PLATFORM_MIPS_ARC:
		  case GRUB_INSTALL_PLATFORM_MIPSEL_ARC:
		  case GRUB_INSTALL_PLATFORM_ARM_UBOOT:
		  case GRUB_INSTALL_PLATFORM_I386_XEN:
		  case GRUB_INSTALL_PLATFORM_X86_64_XEN:
		    grub_util_warn ("%s", _("no hints available for your platform. Expect reduced performance"));
		    break;
		    /* pacify warning.  */
		  case GRUB_INSTALL_PLATFORM_MAX:
		    break;
		  }
	      if (g)
		{
		  grub_util_fprint_full_disk_name (load_cfg_f, g, dev);
		  fprintf (load_cfg_f, " ");
		}
	      if (dev != grub_dev)
		grub_device_close (dev);
	    }
	  fprintf (load_cfg_f, "\n");
	  char *escaped_relpath = escape (relative_grubdir);
	  fprintf (load_cfg_f, "set prefix=($root)'%s'\n",
		   escaped_relpath);
	}
      else
	{
	  /* We need to hardcode the partition number in the core image's prefix.  */
	  char *p;
	  for (p = grub_drives[0]; *p; )
	    {
	      if (*p == '\\' && p[1])
		{
		  p += 2;
		  continue;
		}
	      if (*p == ',' || *p == '\0')
		break;
	      p++;
	    }
	  prefix_drive = xasprintf ("(%s)", p);
	}
    }
  else
    {
      if (config.is_cryptodisk_enabled)
	{
	  if (grub_dev->disk)
	    probe_cryptodisk_uuid (grub_dev->disk);

	  for (curdrive = grub_drives + 1; *curdrive; curdrive++)
	    {
	      grub_device_t dev = grub_device_open (*curdrive);
	      if (!dev)
		continue;
	      if (dev->disk)
		probe_cryptodisk_uuid (dev->disk);
	      grub_device_close (dev);
	    }
	}
      prefix_drive = xasprintf ("(%s)", grub_drives[0]);
    }

  char mkimage_target[200];
  const char *core_name = NULL;

  switch (platform)
    {
    case GRUB_INSTALL_PLATFORM_I386_EFI:
    case GRUB_INSTALL_PLATFORM_X86_64_EFI:
    case GRUB_INSTALL_PLATFORM_ARM_EFI:
    case GRUB_INSTALL_PLATFORM_ARM64_EFI:
    case GRUB_INSTALL_PLATFORM_IA64_EFI:
      core_name = "core.efi";
      snprintf (mkimage_target, sizeof (mkimage_target),
		"%s-%s",
		grub_install_get_platform_cpu (platform),
		grub_install_get_platform_platform (platform));
      break;
    case GRUB_INSTALL_PLATFORM_MIPSEL_LOONGSON:
    case GRUB_INSTALL_PLATFORM_MIPSEL_QEMU_MIPS:
    case GRUB_INSTALL_PLATFORM_MIPS_QEMU_MIPS:
      core_name = "core.elf";
      snprintf (mkimage_target, sizeof (mkimage_target),
		"%s-%s-elf",
		grub_install_get_platform_cpu (platform),
		grub_install_get_platform_platform (platform));
      break;

    case GRUB_INSTALL_PLATFORM_I386_COREBOOT:
    case GRUB_INSTALL_PLATFORM_I386_MULTIBOOT:
    case GRUB_INSTALL_PLATFORM_I386_IEEE1275:
    case GRUB_INSTALL_PLATFORM_POWERPC_IEEE1275:
    case GRUB_INSTALL_PLATFORM_I386_XEN:
    case GRUB_INSTALL_PLATFORM_X86_64_XEN:
      core_name = "core.elf";
      snprintf (mkimage_target, sizeof (mkimage_target),
		"%s-%s",
		grub_install_get_platform_cpu (platform),
		grub_install_get_platform_platform (platform));
      break;


    case GRUB_INSTALL_PLATFORM_I386_PC:
    case GRUB_INSTALL_PLATFORM_MIPSEL_ARC:
    case GRUB_INSTALL_PLATFORM_MIPS_ARC:
    case GRUB_INSTALL_PLATFORM_ARM_UBOOT:
    case GRUB_INSTALL_PLATFORM_I386_QEMU:
      snprintf (mkimage_target, sizeof (mkimage_target),
		"%s-%s",
		grub_install_get_platform_cpu (platform),
		grub_install_get_platform_platform (platform));
      core_name = "core.img";
      break;
    case GRUB_INSTALL_PLATFORM_SPARC64_IEEE1275:
      strcpy (mkimage_target, "sparc64-ieee1275-raw");
      core_name = "core.img";
      break;
      /* pacify warning.  */
    case GRUB_INSTALL_PLATFORM_MAX:
      break;
    }

  if (!core_name)
    grub_util_error ("%s", _("You've found a bug"));

  if (load_cfg_f)
    fclose (load_cfg_f);

  char *imgfile = grub_util_path_concat (2, platdir,
				       core_name);
  char *prefix = xasprintf ("%s%s", prefix_drive ? : "",
			    relative_grubdir);
  grub_install_make_image_wrap (/* source dir  */ grub_install_source_directory,
				/*prefix */ prefix,
				/* output */ imgfile,
				/* memdisk */ NULL,
				have_load_cfg ? load_cfg : NULL,
				/* image target */ mkimage_target, chrp_note);
  /* Backward-compatibility kludges.  */
  switch (platform)
    {
    case GRUB_INSTALL_PLATFORM_MIPSEL_LOONGSON:
      {
	char *dst = grub_util_path_concat (2, bootdir, "grub.elf");
	grub_install_copy_file (imgfile, dst, 1);
	free (dst);
      }
      break;

    case GRUB_INSTALL_PLATFORM_I386_IEEE1275:
    case GRUB_INSTALL_PLATFORM_POWERPC_IEEE1275:
      {
	char *dst = grub_util_path_concat (2, grubdir, "grub");
	grub_install_copy_file (imgfile, dst, 1);
	free (dst);
      }
      break;

    case GRUB_INSTALL_PLATFORM_I386_EFI:
    case GRUB_INSTALL_PLATFORM_X86_64_EFI:
      {
	char *dst = grub_util_path_concat (2, platdir, "grub.efi");
	grub_install_make_image_wrap (/* source dir  */ grub_install_source_directory,
				      /* prefix */ "",
				       /* output */ dst,
				       /* memdisk */ NULL,
				      have_load_cfg ? load_cfg : NULL,
				       /* image target */ mkimage_target, 0);
      }
      break;
    case GRUB_INSTALL_PLATFORM_ARM_EFI:
    case GRUB_INSTALL_PLATFORM_ARM64_EFI:
    case GRUB_INSTALL_PLATFORM_IA64_EFI:
    case GRUB_INSTALL_PLATFORM_MIPSEL_QEMU_MIPS:
    case GRUB_INSTALL_PLATFORM_MIPS_QEMU_MIPS:
    case GRUB_INSTALL_PLATFORM_I386_COREBOOT:
    case GRUB_INSTALL_PLATFORM_I386_MULTIBOOT:
    case GRUB_INSTALL_PLATFORM_I386_PC:
    case GRUB_INSTALL_PLATFORM_MIPSEL_ARC:
    case GRUB_INSTALL_PLATFORM_MIPS_ARC:
    case GRUB_INSTALL_PLATFORM_ARM_UBOOT:
    case GRUB_INSTALL_PLATFORM_I386_QEMU:
    case GRUB_INSTALL_PLATFORM_SPARC64_IEEE1275:
    case GRUB_INSTALL_PLATFORM_I386_XEN:
    case GRUB_INSTALL_PLATFORM_X86_64_XEN:
      break;
      /* pacify warning.  */
    case GRUB_INSTALL_PLATFORM_MAX:
      break;
    }

  /* Perform the platform-dependent install */

  switch (platform)
    {
    case GRUB_INSTALL_PLATFORM_I386_PC:
      {
	char *boot_img_src = grub_util_path_concat (2, 
						  grub_install_source_directory,
						  "boot.img");
	char *boot_img = grub_util_path_concat (2, platdir,
					      "boot.img");
	grub_install_copy_file (boot_img_src, boot_img, 1);

	grub_util_info ("%sgrub-bios-setup %s %s %s %s %s --directory='%s' --device-map='%s' '%s'",
			/* TRANSLATORS: This is a prefix in the log to indicate that usually
			   a command would be executed but due to an option was skipped.  */
			install_bootsector ? "" : _("NOT RUNNING: "),
			allow_floppy ? "--allow-floppy " : "",
			verbosity ? "--verbose " : "",
			force ? "--force " : "",
			!fs_probe ? "--skip-fs-probe" : "",
			!add_rs_codes ? "--no-rs-codes" : "",
			platdir,
			device_map,
			install_device);
			
	/*  Now perform the installation.  */
	if (install_bootsector)
	  grub_util_bios_setup (platdir, "boot.img", "core.img",
				install_drive, force,
				fs_probe, allow_floppy, add_rs_codes);

	/* If vestiges of GRUB Legacy still exist, tell the Debian packaging
	   that they can ignore them.  */
	if (!rootdir && grub_util_is_regular ("/boot/grub/stage2") &&
	    grub_util_is_regular ("/boot/grub/menu.lst"))
	  {
	    grub_util_fd_t fd;

	    fd = grub_util_fd_open ("/boot/grub/grub2-installed",
				    GRUB_UTIL_FD_O_WRONLY);
	    grub_util_fd_close (fd);
	  }

	break;
      }
    case GRUB_INSTALL_PLATFORM_SPARC64_IEEE1275:
      {
	char *boot_img_src = grub_util_path_concat (2, 
						  grub_install_source_directory,
						  "boot.img");
	char *boot_img = grub_util_path_concat (2, platdir,
					      "boot.img");
	grub_install_copy_file (boot_img_src, boot_img, 1);

	grub_util_info ("%sgrub-sparc64-setup %s %s %s %s --directory='%s' --device-map='%s' '%s'",
			install_bootsector ? "" : "NOT RUNNING: ",
			allow_floppy ? "--allow-floppy " : "",
			verbosity ? "--verbose " : "",
			force ? "--force " : "",
			!fs_probe ? "--skip-fs-probe" : "",
			platdir,
			device_map,
			install_drive);
			
	/*  Now perform the installation.  */
	if (install_bootsector)
	  grub_util_sparc_setup (platdir, "boot.img", "core.img",
				 install_device, force,
				 fs_probe, allow_floppy,
				 0 /* unused */ );
	break;
      }

    case GRUB_INSTALL_PLATFORM_POWERPC_IEEE1275:
      if (macppcdir)
	{
	  char *core_services = grub_util_path_concat (4, macppcdir,
						       "System", "Library",
						       "CoreServices");
	  char *mach_kernel = grub_util_path_concat (2, macppcdir,
						     "mach_kernel");
	  char *grub_elf, *bootx;
	  FILE *f;
	  grub_device_t ins_dev;
	  char *grub_chrp = grub_util_path_concat (2,
						   grub_install_source_directory,
						   "grub.chrp");

	  grub_install_mkdir_p (core_services);

	  bootx = grub_util_path_concat (2, core_services, "BootX");
	  grub_install_copy_file (grub_chrp, bootx, 1);

	  grub_elf = grub_util_path_concat (2, core_services, "grub.elf");
	  grub_install_copy_file (imgfile, grub_elf, 1);

	  f = grub_util_fopen (mach_kernel, "r+");
	  if (!f)
	    grub_util_error (_("Can't create file: %s"), strerror (errno));
	  fclose (f);

	  fill_core_services (core_services);

	  ins_dev = grub_device_open (install_drive);

	  bless (ins_dev, core_services, 0);

	  if (update_nvram)
	    {
	      const char *dev;
	      int partno;

	      partno = ins_dev->disk->partition
		? ins_dev->disk->partition->number + 1 : 0;
	      dev = grub_util_get_os_disk (install_device);
	      grub_install_register_ieee1275 (0, dev, partno,
					      "\\\\BootX");
	    }
	  grub_device_close (ins_dev);
  	  free (grub_elf);
	  free (bootx);
	  free (mach_kernel);
	  free (grub_chrp);
	  break;
	}
      /* If a install device is defined, copy the core.elf to PReP partition.  */
      if (is_prep && install_device && install_device[0])
	{
	  grub_device_t ins_dev;
	  ins_dev = grub_device_open (install_drive);
	  if (!ins_dev || !is_prep_partition (ins_dev))
	    {
	      grub_util_error ("%s", _("the chosen partition is not a PReP partition"));
	    }
	  if (is_prep_empty (ins_dev))
	    {
	      if (write_to_disk (ins_dev, imgfile))
		grub_util_error ("%s", _("failed to copy Grub to the PReP partition"));
	    }
	  else
	    {
	      char *s = xasprintf ("dd if=/dev/zero of=%s", install_device);
	      grub_util_error (_("the PReP partition is not empty. If you are sure you want to use it, run dd to clear it: `%s'"),
			       s);
	    }
	  grub_device_close (ins_dev);
	  if (update_nvram)
	    grub_install_register_ieee1275 (1, grub_util_get_os_disk (install_device),
					    0, NULL);
	  break;
      }
      /* fallthrough.  */
    case GRUB_INSTALL_PLATFORM_I386_IEEE1275:
      if (update_nvram)
	{
	  const char *dev;
	  char *relpath;
	  int partno;
	  relpath = grub_make_system_path_relative_to_its_root (imgfile);
	  partno = grub_dev->disk->partition
	    ? grub_dev->disk->partition->number + 1 : 0;
	  dev = grub_util_get_os_disk (grub_devices[0]);
	  grub_install_register_ieee1275 (0, dev,
					  partno, relpath);
	}
      break;
    case GRUB_INSTALL_PLATFORM_MIPS_ARC:
      grub_install_sgi_setup (install_device, imgfile, "grub");
      break;

    case GRUB_INSTALL_PLATFORM_I386_EFI:
      if (!efidir_is_mac)
	{
	  char *dst = grub_util_path_concat (2, efidir, "grub.efi");
	  /* For old macs. Suggested by Peter Jones.  */
	  grub_install_copy_file (imgfile, dst, 1);
	  free (dst);
	}

    case GRUB_INSTALL_PLATFORM_X86_64_EFI:
      if (efidir_is_mac)
	{
	  char *boot_efi;
	  char *core_services = grub_util_path_concat (4, efidir,
						       "System", "Library",
						       "CoreServices");
	  char *mach_kernel = grub_util_path_concat (2, efidir,
						     "mach_kernel");
	  FILE *f;
	  grub_device_t ins_dev;

	  grub_install_mkdir_p (core_services);

	  boot_efi = grub_util_path_concat (2, core_services, "boot.efi");
	  grub_install_copy_file (imgfile, boot_efi, 1);

	  f = grub_util_fopen (mach_kernel, "r+");
	  if (!f)
	    grub_util_error (_("Can't create file: %s"), strerror (errno));
	  fclose (f);

	  fill_core_services(core_services);

	  ins_dev = grub_device_open (install_drive);

	  bless (ins_dev, boot_efi, 1);
	  if (!removable && update_nvram)
	    {
	      /* Try to make this image bootable using the EFI Boot Manager, if available.  */
	      grub_install_register_efi (efidir_grub_dev,
					 "\\System\\Library\\CoreServices",
					 efi_distributor);
	    }

	  grub_device_close (ins_dev);
  	  free (boot_efi);
	  free (mach_kernel);
	  break;
	}
    case GRUB_INSTALL_PLATFORM_ARM_EFI:
    case GRUB_INSTALL_PLATFORM_ARM64_EFI:
    case GRUB_INSTALL_PLATFORM_IA64_EFI:
      {
	char *dst = grub_util_path_concat (2, efidir, efi_file);
	if (uefi_secure_boot)
	  {
	    const char *shim_signed = "/usr/lib/shim/shim.efi.signed";
	    char *config_dst;
	    FILE *config_dst_f;

	    if (grub_util_is_regular (shim_signed))
	      {
		char *chained_base, *chained_dst, *mok_signed;
		if (!removable)
		  {
		    free (efi_file);
		    efi_file = xasprintf ("shim%s.efi", efi_suffix);
		    free (dst);
		    dst = grub_util_path_concat (2, efidir, efi_file);
		  }
		grub_install_copy_file (shim_signed, dst, 1);
		chained_base = xasprintf ("grub%s.efi", efi_suffix);
		chained_dst = grub_util_path_concat (2, efidir, chained_base);
		grub_install_copy_file (efi_signed, chained_dst, 1);
		/* Not critical, so not an error if it's not present (as it
		   won't be for older releases); but if we have it, make
		   sure it's installed.  */
		mok_signed = grub_util_path_concat (2, efidir,
						    "MokManager.efi");
		grub_install_copy_file ("/usr/lib/shim/MokManager.efi.signed",
					mok_signed, 0);
		free (mok_signed);
		free (chained_dst);
		free (chained_base);
	      }
	    else
	      grub_install_copy_file (efi_signed, dst, 1);

	    config_dst = grub_util_path_concat (2, efidir, "grub.cfg");
	    grub_install_copy_file (load_cfg, config_dst, 1);
	    config_dst_f = grub_util_fopen (config_dst, "ab");
	    fprintf (config_dst_f, "configfile $prefix/grub.cfg\n");
	    fclose (config_dst_f);
	    free (config_dst);
	  }
	else
	  grub_install_copy_file (imgfile, dst, 1);
	free (dst);
      }
      if (!removable && update_nvram)
	{
	  char * efifile_path;
	  char * part;

	  /* Try to make this image bootable using the EFI Boot Manager, if available.  */
	  if (!efi_distributor || efi_distributor[0] == '\0')
	    grub_util_error ("%s", _("EFI bootloader id isn't specified."));
	  efifile_path = xasprintf ("\\EFI\\%s\\%s",
				    efi_distributor,
				    efi_file);
	  part = (efidir_grub_dev->disk->partition
		  ? grub_partition_get_name (efidir_grub_dev->disk->partition)
		  : 0);
	  grub_util_info ("Registering with EFI: distributor = `%s',"
			  " path = `%s', ESP at %s%s%s",
			  efi_distributor, efifile_path,
			  efidir_grub_dev->disk->name,
			  (part ? ",": ""), (part ? : ""));
	  grub_free (part);
	  grub_install_register_efi (efidir_grub_dev,
				     efifile_path, efi_distributor);
	}
      break;

    case GRUB_INSTALL_PLATFORM_MIPSEL_LOONGSON:
    case GRUB_INSTALL_PLATFORM_MIPSEL_QEMU_MIPS:
    case GRUB_INSTALL_PLATFORM_MIPS_QEMU_MIPS:
    case GRUB_INSTALL_PLATFORM_I386_COREBOOT:
    case GRUB_INSTALL_PLATFORM_I386_MULTIBOOT:
    case GRUB_INSTALL_PLATFORM_MIPSEL_ARC:
    case GRUB_INSTALL_PLATFORM_ARM_UBOOT:
    case GRUB_INSTALL_PLATFORM_I386_QEMU:
    case GRUB_INSTALL_PLATFORM_I386_XEN:
    case GRUB_INSTALL_PLATFORM_X86_64_XEN:
      grub_util_warn ("%s",
		      _("WARNING: no platform-specific install was performed"));
      break;
      /* pacify warning.  */
    case GRUB_INSTALL_PLATFORM_MAX:
      break;
    }

  fprintf (stderr, "%s\n", _("Installation finished. No error reported."));

  /* Free resources.  */
  grub_gcry_fini_all ();
  grub_fini_all ();

  return 0;
}<|MERGE_RESOLUTION|>--- conflicted
+++ resolved
@@ -1384,11 +1384,7 @@
   if (!efi_signed || !grub_util_is_regular (efi_signed))
     uefi_secure_boot = 0;
 
-<<<<<<< HEAD
-  if (!have_abstractions)
-=======
   if (!have_abstractions || uefi_secure_boot)
->>>>>>> 9a496aa7
     {
       if ((disk_module && grub_strcmp (disk_module, "biosdisk") != 0)
 	  || grub_drives[1]
