--- conflicted
+++ resolved
@@ -20,15 +20,11 @@
 prefix="@prefix@"
 exec_prefix="@exec_prefix@"
 datarootdir="@datarootdir@"
-<<<<<<< HEAD
-quiet_boot="@QUIET_BOOT@"
-=======
 ubuntu_recovery="@UBUNTU_RECOVERY@"
 quiet_boot="@QUIET_BOOT@"
 quick_boot="@QUICK_BOOT@"
 gfxpayload_dynamic="@GFXPAYLOAD_DYNAMIC@"
 vt_handoff="@VT_HANDOFF@"
->>>>>>> 15d89157
 
 . "@datadir@/@PACKAGE@/grub-mkconfig_lib"
 
@@ -349,18 +345,8 @@
   linux_entry "${OS}" "${version}" advanced \
               "${GRUB_CMDLINE_LINUX} ${GRUB_CMDLINE_LINUX_DEFAULT}"
   if [ "x${GRUB_DISABLE_RECOVERY}" != "xtrue" ]; then
-<<<<<<< HEAD
-    if [ -x /lib/recovery-mode/recovery-menu ]; then
-      linux_entry "${OS}" "${version}" recovery \
-                  "recovery ${GRUB_CMDLINE_LINUX}"
-    else
-      linux_entry "${OS}" "${version}" recovery \
-                  "single ${GRUB_CMDLINE_LINUX}"
-    fi
-=======
     linux_entry "${OS}" "${version}" recovery \
                 "${GRUB_CMDLINE_LINUX_RECOVERY} ${GRUB_CMDLINE_LINUX}"
->>>>>>> 15d89157
   fi
 
   list=`echo $list | tr ' ' '\n' | grep -vx $linux | tr '\n' ' '`
