--- conflicted
+++ resolved
@@ -111,13 +111,9 @@
 
   # Use ELILO's generic "efifb" when it's known to be available.
   # FIXME: We need an interface to select vesafb in case efifb can't be used.
-<<<<<<< HEAD
-  if [ "x$GRUB_GFXPAYLOAD_LINUX" != x ]; then
-=======
   if [ "x$GRUB_GFXPAYLOAD_LINUX" = x ]; then
       echo "	load_video" | sed "s/^/$submenu_indentation/"
   else
->>>>>>> 480f20d4
       if [ "x$GRUB_GFXPAYLOAD_LINUX" != xtext ]; then
 	  echo "	load_video" | sed "s/^/$submenu_indentation/"
       fi
