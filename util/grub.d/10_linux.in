#! /bin/sh
set -e

# grub-mkconfig helper script.
# Copyright (C) 2006,2007,2008,2009,2010  Free Software Foundation, Inc.
#
# GRUB is free software: you can redistribute it and/or modify
# it under the terms of the GNU General Public License as published by
# the Free Software Foundation, either version 3 of the License, or
# (at your option) any later version.
#
# GRUB is distributed in the hope that it will be useful,
# but WITHOUT ANY WARRANTY; without even the implied warranty of
# MERCHANTABILITY or FITNESS FOR A PARTICULAR PURPOSE.  See the
# GNU General Public License for more details.
#
# You should have received a copy of the GNU General Public License
# along with GRUB.  If not, see <http://www.gnu.org/licenses/>.

prefix="@prefix@"
exec_prefix="@exec_prefix@"
datarootdir="@datarootdir@"
<<<<<<< HEAD
enable_quiet_boot="@enable_quiet_boot@"
=======
quiet_boot="@QUIET_BOOT@"
>>>>>>> f08d8e10

. "@datadir@/@PACKAGE@/grub-mkconfig_lib"

export TEXTDOMAIN=@PACKAGE@
export TEXTDOMAINDIR="@localedir@"

CLASS="--class gnu-linux --class gnu --class os"

if [ "x${GRUB_DISTRIBUTOR}" = "x" ] ; then
  OS=GNU/Linux
else
  case ${GRUB_DISTRIBUTOR} in
    Ubuntu|Kubuntu)
      OS="${GRUB_DISTRIBUTOR}"
      ;;
    *)
      OS="${GRUB_DISTRIBUTOR} GNU/Linux"
      ;;
  esac
  CLASS="--class $(echo ${GRUB_DISTRIBUTOR} | tr 'A-Z' 'a-z' | cut -d' ' -f1) ${CLASS}"
fi

# loop-AES arranges things so that /dev/loop/X can be our root device, but
# the initrds that Linux uses don't like that.
case ${GRUB_DEVICE} in
  /dev/loop/*|/dev/loop[0-9])
    GRUB_DEVICE=`losetup ${GRUB_DEVICE} | sed -e "s/^[^(]*(\([^)]\+\)).*/\1/"`
    # We can't cope with devices loop-mounted from files here.
    case ${GRUB_DEVICE} in
      /dev/*) ;;
      *) exit 0 ;;
    esac
  ;;
esac

if [ "x${GRUB_DEVICE_UUID}" = "x" ] || [ "x${GRUB_DISABLE_LINUX_UUID}" = "xtrue" ] \
    || ! test -e "/dev/disk/by-uuid/${GRUB_DEVICE_UUID}" \
    || uses_abstraction "${GRUB_DEVICE}" lvm; then
  LINUX_ROOT_DEVICE=${GRUB_DEVICE}
else
  LINUX_ROOT_DEVICE=UUID=${GRUB_DEVICE_UUID}
fi

GRUBFS="`${grub_probe} --device ${GRUB_DEVICE} --target=fs 2>/dev/null || true`"

if [ x"$GRUBFS" = x ]; then
    GRUBFS="$(stat -f --printf=%T / || true)"
fi

case x"$GRUBFS" in
    xbtrfs)
	rootsubvol="`make_system_path_relative_to_its_root /`"
	rootsubvol="${rootsubvol#/}"
	if [ "x${rootsubvol}" != x ]; then
	    GRUB_CMDLINE_LINUX="rootflags=subvol=${rootsubvol} ${GRUB_CMDLINE_LINUX}"
	fi;;
    xzfs)
	rpool=`${grub_probe} --device ${GRUB_DEVICE} --target=fs_label 2>/dev/null || true`
	bootfs="`make_system_path_relative_to_its_root / | sed -e "s,@$,,"`"
	LINUX_ROOT_DEVICE="ZFS=${rpool}${bootfs}"
	;;
esac

title_correction_code=

linux_entry ()
{
  os="$1"
  version="$2"
  type="$3"
  args="$4"

  if [ -z "$boot_device_id" ]; then
      boot_device_id="$(grub_get_device_id "${GRUB_DEVICE}")"
  fi
  if [ x$type != xsimple ] ; then
      case $type in
	  recovery)
	      title="$(gettext_printf "%s, with Linux %s (recovery mode)" "${os}" "${version}")" ;;
	  *)
	      title="$(gettext_printf "%s, with Linux %s" "${os}" "${version}")" ;;
      esac
      if [ x"$title" = x"$GRUB_ACTUAL_DEFAULT" ] || [ x"Previous Linux versions>$title" = x"$GRUB_ACTUAL_DEFAULT" ]; then
	  replacement_title="$(echo "Advanced options for ${OS}" | sed 's,>,>>,g')>$(echo "$title" | sed 's,>,>>,g')"
	  quoted="$(echo "$GRUB_ACTUAL_DEFAULT" | grub_quote)"
	  title_correction_code="${title_correction_code}if [ \"x\$default\" = '$quoted' ]; then default='$(echo "$replacement_title" | grub_quote)'; fi;"
	  grub_warn "$(gettext_printf "Please don't use old title \`%s' for GRUB_DEFAULT, use \`%s' (for versions before 2.00) or \`%s' (for 2.00 or later)" "$GRUB_ACTUAL_DEFAULT" "$replacement_title" "gnulinux-advanced-$boot_device_id>gnulinux-$version-$type-$boot_device_id")"
      fi
      echo "menuentry '$(echo "$title" | grub_quote)' ${CLASS} \$menuentry_id_option 'gnulinux-$version-$type-$boot_device_id' {" | sed "s/^/$submenu_indentation/"
  else
      echo "menuentry '$(echo "$os" | grub_quote)' ${CLASS} \$menuentry_id_option 'gnulinux-simple-$boot_device_id' {" | sed "s/^/$submenu_indentation/"
  fi      
  if [ x$type != xrecovery ] ; then
      save_default_entry | sed -e "s/^/\t/"
  fi

  # Use ELILO's generic "efifb" when it's known to be available.
  # FIXME: We need an interface to select vesafb in case efifb can't be used.
  if [ "x$GRUB_GFXPAYLOAD_LINUX" = x ]; then
      echo "	load_video" | sed "s/^/$submenu_indentation/"
  else
      if [ "x$GRUB_GFXPAYLOAD_LINUX" != xtext ]; then
	  echo "	load_video" | sed "s/^/$submenu_indentation/"
      fi
      echo "	set gfxpayload=$GRUB_GFXPAYLOAD_LINUX" | sed "s/^/$submenu_indentation/"
  fi

  echo "	insmod gzio" | sed "s/^/$submenu_indentation/"

  if [ x$dirname = x/ ]; then
    if [ -z "${prepare_root_cache}" ]; then
      prepare_root_cache="$(prepare_grub_to_access_device ${GRUB_DEVICE} | sed -e "s/^/\t/")"
    fi
    printf '%s\n' "${prepare_root_cache}" | sed "s/^/$submenu_indentation/"
  else
    if [ -z "${prepare_boot_cache}" ]; then
      prepare_boot_cache="$(prepare_grub_to_access_device ${GRUB_DEVICE_BOOT} | sed -e "s/^/\t/")"
    fi
    printf '%s\n' "${prepare_boot_cache}" | sed "s/^/$submenu_indentation/"
  fi
<<<<<<< HEAD
  if [ x"$enable_quiet_boot" = xno ] || [ x"$type" != xsimple ]; then
=======
  if [ x"$quiet_boot" = x0 ] || [ x"$type" != xsimple ]; then
>>>>>>> f08d8e10
    message="$(gettext_printf "Loading Linux %s ..." ${version})"
    sed "s/^/$submenu_indentation/" << EOF
	echo	'$(echo "$message" | grub_quote)'
EOF
  fi
  if test -d /sys/firmware/efi && test -e "${linux}.efi.signed"; then
    sed "s/^/$submenu_indentation/" << EOF
	linux	${rel_dirname}/${basename}.efi.signed root=${linux_root_device_thisversion} ro ${args}
EOF
  else
    sed "s/^/$submenu_indentation/" << EOF
	linux	${rel_dirname}/${basename} root=${linux_root_device_thisversion} ro ${args}
EOF
  fi
  if test -n "${initrd}" ; then
    # TRANSLATORS: ramdisk isn't identifier. Should be translated.
<<<<<<< HEAD
    if [ x"$enable_quiet_boot" = xno ] || [ x"$type" != xsimple ]; then
=======
    if [ x"$quiet_boot" = x0 ] || [ x"$type" != xsimple ]; then
>>>>>>> f08d8e10
      message="$(gettext_printf "Loading initial ramdisk ...")"
      sed "s/^/$submenu_indentation/" << EOF
	echo	'$(echo "$message" | grub_quote)'
EOF
    fi
    sed "s/^/$submenu_indentation/" << EOF
	initrd	${rel_dirname}/${initrd}
EOF
  fi
  sed "s/^/$submenu_indentation/" << EOF
}
EOF
}

machine=`uname -m`
case "x$machine" in
    xi?86 | xx86_64)
	list=`for i in /boot/vmlinuz-* /vmlinuz-* /boot/kernel-* ; do
                  if grub_file_is_not_garbage "$i" ; then echo -n "$i " ; fi
              done` ;;
    *) 
	list=`for i in /boot/vmlinuz-* /boot/vmlinux-* /vmlinuz-* /vmlinux-* /boot/kernel-* ; do
                  if grub_file_is_not_garbage "$i" ; then echo -n "$i " ; fi
	     done` ;;
esac

case "$machine" in
    i?86) GENKERNEL_ARCH="x86" ;;
    mips|mips64) GENKERNEL_ARCH="mips" ;;
    mipsel|mips64el) GENKERNEL_ARCH="mipsel" ;;
    arm*) GENKERNEL_ARCH="arm" ;;
    *) GENKERNEL_ARCH="$machine" ;;
esac

prepare_boot_cache=
prepare_root_cache=
boot_device_id=
title_correction_code=

# Extra indentation to add to menu entries in a submenu. We're not in a submenu
# yet, so it's empty. In a submenu it will be equal to '\t' (one tab).
submenu_indentation=""

is_first_entry=true
while [ "x$list" != "x" ] ; do
  linux=`version_find_latest $list`
  case $linux in
    *.efi.signed)
      # We handle these in linux_entry.
      list=`echo $list | tr ' ' '\n' | grep -vx $linux | tr '\n' ' '`
      continue
      ;;
  esac
  gettext_printf "Found linux image: %s\n" "$linux" >&2
  basename=`basename $linux`
  dirname=`dirname $linux`
  rel_dirname=`make_system_path_relative_to_its_root $dirname`
  version=`echo $basename | sed -e "s,^[^0-9]*-,,g"`
  alt_version=`echo $version | sed -e "s,\.old$,,g"`
  linux_root_device_thisversion="${LINUX_ROOT_DEVICE}"

  initrd=
  for i in "initrd.img-${version}" "initrd-${version}.img" "initrd-${version}.gz" \
	   "initrd-${version}" "initramfs-${version}.img" \
	   "initrd.img-${alt_version}" "initrd-${alt_version}.img" \
	   "initrd-${alt_version}" "initramfs-${alt_version}.img" \
	   "initramfs-genkernel-${version}" \
	   "initramfs-genkernel-${alt_version}" \
	   "initramfs-genkernel-${GENKERNEL_ARCH}-${version}" \
	   "initramfs-genkernel-${GENKERNEL_ARCH}-${alt_version}"; do
    if test -e "${dirname}/${i}" ; then
      initrd="$i"
      break
    fi
  done

  config=
  for i in "${dirname}/config-${version}" "${dirname}/config-${alt_version}" "/etc/kernels/kernel-config-${version}" ; do
    if test -e "${i}" ; then
      config="${i}"
      break
    fi
  done

  initramfs=
  if test -n "${config}" ; then
      initramfs=`grep CONFIG_INITRAMFS_SOURCE= "${config}" | cut -f2 -d= | tr -d \"`
  fi

  if test -n "${initrd}" ; then
    gettext_printf "Found initrd image: %s\n" "${dirname}/${initrd}" >&2
  elif test -z "${initramfs}" ; then
    # "UUID=" and "ZFS=" magic is parsed by initrd or initramfs.  Since there's
    # no initrd or builtin initramfs, it can't work here.
    linux_root_device_thisversion=${GRUB_DEVICE}
  fi

  if [ "x$is_first_entry" = xtrue ]; then
    linux_entry "${OS}" "${version}" simple \
    "${GRUB_CMDLINE_LINUX} ${GRUB_CMDLINE_LINUX_DEFAULT}"

    submenu_indentation="\t"
    
    if [ -z "$boot_device_id" ]; then
	boot_device_id="$(grub_get_device_id "${GRUB_DEVICE}")"
    fi
    # TRANSLATORS: %s is replaced with an OS name
    echo "submenu '$(gettext_printf "Advanced options for %s" "${OS}" | grub_quote)' \$menuentry_id_option 'gnulinux-advanced-$boot_device_id' {"
  fi

  linux_entry "${OS}" "${version}" advanced \
              "${GRUB_CMDLINE_LINUX} ${GRUB_CMDLINE_LINUX_DEFAULT}"
  if [ "x${GRUB_DISABLE_RECOVERY}" != "xtrue" ]; then
    if [ -x /lib/recovery-mode/recovery-menu ]; then
      linux_entry "${OS}" "${version}" recovery \
                  "recovery ${GRUB_CMDLINE_LINUX}"
    else
      linux_entry "${OS}" "${version}" recovery \
                  "single ${GRUB_CMDLINE_LINUX}"
    fi
  fi

  list=`echo $list | tr ' ' '\n' | grep -vx $linux | tr '\n' ' '`
  is_first_entry=false
done

# If at least one kernel was found, then we need to
# add a closing '}' for the submenu command.
if [ x"$is_first_entry" != xtrue ]; then
  echo '}'
fi

echo "$title_correction_code"<|MERGE_RESOLUTION|>--- conflicted
+++ resolved
@@ -20,11 +20,7 @@
 prefix="@prefix@"
 exec_prefix="@exec_prefix@"
 datarootdir="@datarootdir@"
-<<<<<<< HEAD
-enable_quiet_boot="@enable_quiet_boot@"
-=======
 quiet_boot="@QUIET_BOOT@"
->>>>>>> f08d8e10
 
 . "@datadir@/@PACKAGE@/grub-mkconfig_lib"
 
@@ -145,11 +141,7 @@
     fi
     printf '%s\n' "${prepare_boot_cache}" | sed "s/^/$submenu_indentation/"
   fi
-<<<<<<< HEAD
-  if [ x"$enable_quiet_boot" = xno ] || [ x"$type" != xsimple ]; then
-=======
   if [ x"$quiet_boot" = x0 ] || [ x"$type" != xsimple ]; then
->>>>>>> f08d8e10
     message="$(gettext_printf "Loading Linux %s ..." ${version})"
     sed "s/^/$submenu_indentation/" << EOF
 	echo	'$(echo "$message" | grub_quote)'
@@ -166,11 +158,7 @@
   fi
   if test -n "${initrd}" ; then
     # TRANSLATORS: ramdisk isn't identifier. Should be translated.
-<<<<<<< HEAD
-    if [ x"$enable_quiet_boot" = xno ] || [ x"$type" != xsimple ]; then
-=======
     if [ x"$quiet_boot" = x0 ] || [ x"$type" != xsimple ]; then
->>>>>>> f08d8e10
       message="$(gettext_printf "Loading initial ramdisk ...")"
       sed "s/^/$submenu_indentation/" << EOF
 	echo	'$(echo "$message" | grub_quote)'
