#! /bin/sh
set -e

# grub-mkconfig helper script.
# Copyright (C) 2006,2007,2008,2009,2010  Free Software Foundation, Inc.
#
# GRUB is free software: you can redistribute it and/or modify
# it under the terms of the GNU General Public License as published by
# the Free Software Foundation, either version 3 of the License, or
# (at your option) any later version.
#
# GRUB is distributed in the hope that it will be useful,
# but WITHOUT ANY WARRANTY; without even the implied warranty of
# MERCHANTABILITY or FITNESS FOR A PARTICULAR PURPOSE.  See the
# GNU General Public License for more details.
#
# You should have received a copy of the GNU General Public License
# along with GRUB.  If not, see <http://www.gnu.org/licenses/>.

prefix="@prefix@"
exec_prefix="@exec_prefix@"
datarootdir="@datarootdir@"

. "@datadir@/@PACKAGE@/grub-mkconfig_lib"

export TEXTDOMAIN=@PACKAGE@
export TEXTDOMAINDIR="@localedir@"

CLASS="--class gnu-linux --class gnu --class os"

if [ "x${GRUB_DISTRIBUTOR}" = "x" ] ; then
  OS=GNU/Linux
else
  if [ "${GRUB_DISTRIBUTOR}" = "Ubuntu" ] ; then
    OS="${GRUB_DISTRIBUTOR}"
  else
    OS="${GRUB_DISTRIBUTOR} GNU/Linux"
  fi
  CLASS="--class $(echo ${GRUB_DISTRIBUTOR} | tr 'A-Z' 'a-z' | cut -d' ' -f1) ${CLASS}"
fi

# loop-AES arranges things so that /dev/loop/X can be our root device, but
# the initrds that Linux uses don't like that.
case ${GRUB_DEVICE} in
  /dev/loop/*|/dev/loop[0-9])
    GRUB_DEVICE=`losetup ${GRUB_DEVICE} | sed -e "s/^[^(]*(\([^)]\+\)).*/\1/"`
    # We can't cope with devices loop-mounted from files here.
    case ${GRUB_DEVICE} in
      /dev/*) ;;
      *) exit 0 ;;
    esac
  ;;
esac

if [ "x${GRUB_DEVICE_UUID}" = "x" ] || [ "x${GRUB_DISABLE_LINUX_UUID}" = "xtrue" ] \
    || ! test -e "/dev/disk/by-uuid/${GRUB_DEVICE_UUID}" \
    || uses_abstraction "${GRUB_DEVICE}" lvm; then
  LINUX_ROOT_DEVICE=${GRUB_DEVICE}
else
  LINUX_ROOT_DEVICE=UUID=${GRUB_DEVICE_UUID}
fi

GRUBFS="`${grub_probe} --device ${GRUB_DEVICE} --target=fs 2>/dev/null || true`"

if [ x"$GRUBFS" = x ]; then
    GRUBFS="$(stat -f --printf=%T / || true)"
fi

case x"$GRUBFS" in
    xbtrfs)
	rootsubvol="`make_system_path_relative_to_its_root /`"
	rootsubvol="${rootsubvol#/}"
	if [ "x${rootsubvol}" != x ]; then
	    GRUB_CMDLINE_LINUX="rootflags=subvol=${rootsubvol} ${GRUB_CMDLINE_LINUX}"
	fi;;
    xzfs)
	rpool=`${grub_probe} --device ${GRUB_DEVICE} --target=fs_label 2>/dev/null || true`
	bootfs="`make_system_path_relative_to_its_root / | sed -e "s,@$,,"`"
	LINUX_ROOT_DEVICE="ZFS=${rpool}${bootfs}"
	;;
esac

title_correction_code=

linux_entry ()
{
  os="$1"
  version="$2"
  type="$3"
  args="$4"

  if [ -z "$boot_device_id" ]; then
      boot_device_id="$(grub_get_device_id "${GRUB_DEVICE}")"
  fi
  if [ x$type != xsimple ] ; then
      case $type in
	  recovery)
	      title="$(gettext_printf "%s, with Linux %s (recovery mode)" "${os}" "${version}")" ;;
	  *)
	      title="$(gettext_printf "%s, with Linux %s" "${os}" "${version}")" ;;
      esac
      if [ x"$title" = x"$GRUB_ACTUAL_DEFAULT" ] || [ x"Previous Linux versions>$title" = x"$GRUB_ACTUAL_DEFAULT" ]; then
	  replacement_title="$(echo "Advanced options for ${OS}" | sed 's,>,>>,g')>$(echo "$title" | sed 's,>,>>,g')"
	  quoted="$(echo "$GRUB_ACTUAL_DEFAULT" | grub_quote)"
	  title_correction_code="${title_correction_code}if [ \"x\$default\" = '$quoted' ]; then default='$(echo "$replacement_title" | grub_quote)'; fi;"
	  grub_warn "$(gettext_printf "Please don't use old title \`%s' for GRUB_DEFAULT, use \`%s' (for versions before 2.00) or \`%s' (for 2.00 or later)" "$GRUB_ACTUAL_DEFAULT" "$replacement_title" "gnulinux-advanced-$boot_device_id>gnulinux-$version-$type-$boot_device_id")"
      fi
      echo "menuentry '$(echo "$title" | grub_quote)' ${CLASS} \$menuentry_id_option 'gnulinux-$version-$type-$boot_device_id' {" | sed "s/^/$submenu_indentation/"
  else
      echo "menuentry '$(echo "$os" | grub_quote)' ${CLASS} \$menuentry_id_option 'gnulinux-simple-$boot_device_id' {" | sed "s/^/$submenu_indentation/"
  fi      
  if [ x$type != xrecovery ] ; then
      save_default_entry | sed -e "s/^/\t/"
  fi

  # Use ELILO's generic "efifb" when it's known to be available.
  # FIXME: We need an interface to select vesafb in case efifb can't be used.
  if [ "x$GRUB_GFXPAYLOAD_LINUX" = x ]; then
      echo "	load_video" | sed "s/^/$submenu_indentation/"
  else
      if [ "x$GRUB_GFXPAYLOAD_LINUX" != xtext ]; then
	  echo "	load_video" | sed "s/^/$submenu_indentation/"
      fi
      echo "	set gfxpayload=$GRUB_GFXPAYLOAD_LINUX" | sed "s/^/$submenu_indentation/"
  fi

  echo "	insmod gzio" | sed "s/^/$submenu_indentation/"

  if [ x$dirname = x/ ]; then
    if [ -z "${prepare_root_cache}" ]; then
      prepare_root_cache="$(prepare_grub_to_access_device ${GRUB_DEVICE} | sed -e "s/^/\t/")"
    fi
    printf '%s\n' "${prepare_root_cache}" | sed "s/^/$submenu_indentation/"
  else
    if [ -z "${prepare_boot_cache}" ]; then
      prepare_boot_cache="$(prepare_grub_to_access_device ${GRUB_DEVICE_BOOT} | sed -e "s/^/\t/")"
    fi
    printf '%s\n' "${prepare_boot_cache}" | sed "s/^/$submenu_indentation/"
  fi
  message="$(gettext_printf "Loading Linux %s ..." ${version})"
  sed "s/^/$submenu_indentation/" << EOF
	echo	'$(echo "$message" | grub_quote)'
<<<<<<< HEAD
=======
EOF
  if test -d /sys/firmware/efi && test -e "${linux}.efi.signed"; then
    sed "s/^/$submenu_indentation/" << EOF
	linux	${rel_dirname}/${basename}.efi.signed root=${linux_root_device_thisversion} ro ${args}
EOF
  else
    sed "s/^/$submenu_indentation/" << EOF
>>>>>>> 94891e6c
	linux	${rel_dirname}/${basename} root=${linux_root_device_thisversion} ro ${args}
EOF
  fi
  if test -n "${initrd}" ; then
    # TRANSLATORS: ramdisk isn't identifier. Should be translated.
    message="$(gettext_printf "Loading initial ramdisk ...")"
    sed "s/^/$submenu_indentation/" << EOF
	echo	'$(echo "$message" | grub_quote)'
	initrd	${rel_dirname}/${initrd}
EOF
  fi
  sed "s/^/$submenu_indentation/" << EOF
}
EOF
}

machine=`uname -m`
case "x$machine" in
    xi?86 | xx86_64)
	list=`for i in /boot/vmlinuz-* /vmlinuz-* /boot/kernel-* ; do
                  if grub_file_is_not_garbage "$i" ; then echo -n "$i " ; fi
              done` ;;
    *) 
	list=`for i in /boot/vmlinuz-* /boot/vmlinux-* /vmlinuz-* /vmlinux-* /boot/kernel-* ; do
                  if grub_file_is_not_garbage "$i" ; then echo -n "$i " ; fi
	     done` ;;
esac

case "$machine" in
    i?86) GENKERNEL_ARCH="x86" ;;
    mips|mips64) GENKERNEL_ARCH="mips" ;;
    mipsel|mips64el) GENKERNEL_ARCH="mipsel" ;;
    arm*) GENKERNEL_ARCH="arm" ;;
    *) GENKERNEL_ARCH="$machine" ;;
esac

prepare_boot_cache=
prepare_root_cache=
boot_device_id=
title_correction_code=

# Extra indentation to add to menu entries in a submenu. We're not in a submenu
# yet, so it's empty. In a submenu it will be equal to '\t' (one tab).
submenu_indentation=""

is_first_entry=true
while [ "x$list" != "x" ] ; do
  linux=`version_find_latest $list`
  case $linux in
    *.efi.signed)
      # We handle these in linux_entry.
      list=`echo $list | tr ' ' '\n' | grep -vx $linux | tr '\n' ' '`
      continue
      ;;
  esac
  gettext_printf "Found linux image: %s\n" "$linux" >&2
  basename=`basename $linux`
  dirname=`dirname $linux`
  rel_dirname=`make_system_path_relative_to_its_root $dirname`
  version=`echo $basename | sed -e "s,^[^0-9]*-,,g"`
  alt_version=`echo $version | sed -e "s,\.old$,,g"`
  linux_root_device_thisversion="${LINUX_ROOT_DEVICE}"

  initrd=
  for i in "initrd.img-${version}" "initrd-${version}.img" "initrd-${version}.gz" \
	   "initrd-${version}" "initramfs-${version}.img" \
	   "initrd.img-${alt_version}" "initrd-${alt_version}.img" \
	   "initrd-${alt_version}" "initramfs-${alt_version}.img" \
	   "initramfs-genkernel-${version}" \
	   "initramfs-genkernel-${alt_version}" \
	   "initramfs-genkernel-${GENKERNEL_ARCH}-${version}" \
	   "initramfs-genkernel-${GENKERNEL_ARCH}-${alt_version}"; do
    if test -e "${dirname}/${i}" ; then
      initrd="$i"
      break
    fi
  done

  config=
  for i in "${dirname}/config-${version}" "${dirname}/config-${alt_version}" "/etc/kernels/kernel-config-${version}" ; do
    if test -e "${i}" ; then
      config="${i}"
      break
    fi
  done

  initramfs=
  if test -n "${config}" ; then
      initramfs=`grep CONFIG_INITRAMFS_SOURCE= "${config}" | cut -f2 -d= | tr -d \"`
  fi

  if test -n "${initrd}" ; then
    gettext_printf "Found initrd image: %s\n" "${dirname}/${initrd}" >&2
  elif test -z "${initramfs}" ; then
    # "UUID=" and "ZFS=" magic is parsed by initrd or initramfs.  Since there's
    # no initrd or builtin initramfs, it can't work here.
    linux_root_device_thisversion=${GRUB_DEVICE}
  fi

  if [ "x$is_first_entry" = xtrue ]; then
    linux_entry "${OS}" "${version}" simple \
    "${GRUB_CMDLINE_LINUX} ${GRUB_CMDLINE_LINUX_DEFAULT}"

    submenu_indentation="\t"
    
    if [ -z "$boot_device_id" ]; then
	boot_device_id="$(grub_get_device_id "${GRUB_DEVICE}")"
    fi
    # TRANSLATORS: %s is replaced with an OS name
    echo "submenu '$(gettext_printf "Advanced options for %s" "${OS}" | grub_quote)' \$menuentry_id_option 'gnulinux-advanced-$boot_device_id' {"
  fi

  linux_entry "${OS}" "${version}" advanced \
              "${GRUB_CMDLINE_LINUX} ${GRUB_CMDLINE_LINUX_DEFAULT}"
  if [ "x${GRUB_DISABLE_RECOVERY}" != "xtrue" ]; then
    if [ -x /lib/recovery-mode/recovery-menu ]; then
      linux_entry "${OS}" "${version}" recovery \
                  "recovery ${GRUB_CMDLINE_LINUX}"
    else
      linux_entry "${OS}" "${version}" recovery \
                  "single ${GRUB_CMDLINE_LINUX}"
    fi
  fi

  list=`echo $list | tr ' ' '\n' | grep -vx $linux | tr '\n' ' '`
  is_first_entry=false
done

# If at least one kernel was found, then we need to
# add a closing '}' for the submenu command.
if [ x"$is_first_entry" != xtrue ]; then
  echo '}'
fi

echo "$title_correction_code"<|MERGE_RESOLUTION|>--- conflicted
+++ resolved
@@ -140,8 +140,6 @@
   message="$(gettext_printf "Loading Linux %s ..." ${version})"
   sed "s/^/$submenu_indentation/" << EOF
 	echo	'$(echo "$message" | grub_quote)'
-<<<<<<< HEAD
-=======
 EOF
   if test -d /sys/firmware/efi && test -e "${linux}.efi.signed"; then
     sed "s/^/$submenu_indentation/" << EOF
@@ -149,7 +147,6 @@
 EOF
   else
     sed "s/^/$submenu_indentation/" << EOF
->>>>>>> 94891e6c
 	linux	${rel_dirname}/${basename} root=${linux_root_device_thisversion} ro ${args}
 EOF
   fi
