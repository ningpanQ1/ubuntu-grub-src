#! /bin/sh
set -e

# grub-mkconfig helper script.
# Copyright (C) 2006,2007,2008,2009,2010  Free Software Foundation, Inc.
#
# GRUB is free software: you can redistribute it and/or modify
# it under the terms of the GNU General Public License as published by
# the Free Software Foundation, either version 3 of the License, or
# (at your option) any later version.
#
# GRUB is distributed in the hope that it will be useful,
# but WITHOUT ANY WARRANTY; without even the implied warranty of
# MERCHANTABILITY or FITNESS FOR A PARTICULAR PURPOSE.  See the
# GNU General Public License for more details.
#
# You should have received a copy of the GNU General Public License
# along with GRUB.  If not, see <http://www.gnu.org/licenses/>.

prefix="@prefix@"
exec_prefix="@exec_prefix@"
datarootdir="@datarootdir@"
ubuntu_recovery="@UBUNTU_RECOVERY@"
quiet_boot="@QUIET_BOOT@"
quick_boot="@QUICK_BOOT@"
gfxpayload_dynamic="@GFXPAYLOAD_DYNAMIC@"
vt_handoff="@VT_HANDOFF@"

. "@datadir@/@PACKAGE@/grub-mkconfig_lib"

export TEXTDOMAIN=@PACKAGE@
export TEXTDOMAINDIR="@localedir@"

CLASS="--class gnu-linux --class gnu --class os"
SUPPORTED_INITS="sysvinit:/lib/sysvinit/init systemd:/lib/systemd/systemd upstart:/sbin/upstart"

if [ "x${GRUB_DISTRIBUTOR}" = "x" ] ; then
  OS=GNU/Linux
else
  case ${GRUB_DISTRIBUTOR} in
    Ubuntu|Kubuntu)
      OS="${GRUB_DISTRIBUTOR}"
      ;;
    *)
      OS="${GRUB_DISTRIBUTOR} GNU/Linux"
      ;;
  esac
  CLASS="--class $(echo ${GRUB_DISTRIBUTOR} | tr 'A-Z' 'a-z' | cut -d' ' -f1|LC_ALL=C sed 's,[^[:alnum:]_],_,g') ${CLASS}"
fi

# loop-AES arranges things so that /dev/loop/X can be our root device, but
# the initrds that Linux uses don't like that.
case ${GRUB_DEVICE} in
  /dev/loop/*|/dev/loop[0-9])
    GRUB_DEVICE=`losetup ${GRUB_DEVICE} | sed -e "s/^[^(]*(\([^)]\+\)).*/\1/"`
    # We can't cope with devices loop-mounted from files here.
    case ${GRUB_DEVICE} in
      /dev/*) ;;
      *) exit 0 ;;
    esac
  ;;
esac

if [ "x${GRUB_DEVICE_UUID}" = "x" ] || [ "x${GRUB_DISABLE_LINUX_UUID}" = "xtrue" ] \
    || ! test -e "/dev/disk/by-uuid/${GRUB_DEVICE_UUID}" \
    || uses_abstraction "${GRUB_DEVICE}" lvm; then
  LINUX_ROOT_DEVICE=${GRUB_DEVICE}
else
  LINUX_ROOT_DEVICE=UUID=${GRUB_DEVICE_UUID}
fi

case x"$GRUB_FS" in
    xbtrfs)
	rootsubvol="`make_system_path_relative_to_its_root /`"
	rootsubvol="${rootsubvol#/}"
	if [ "x${rootsubvol}" != x ]; then
	    GRUB_CMDLINE_LINUX="rootflags=subvol=${rootsubvol} ${GRUB_CMDLINE_LINUX}"
	fi;;
    xzfs)
	rpool=`${grub_probe} --device ${GRUB_DEVICE} --target=fs_label 2>/dev/null || true`
	bootfs="`make_system_path_relative_to_its_root / | sed -e "s,@$,,"`"
	LINUX_ROOT_DEVICE="ZFS=${rpool}${bootfs}"
	;;
esac

title_correction_code=

if [ -x /lib/recovery-mode/recovery-menu ]; then
    GRUB_CMDLINE_LINUX_RECOVERY=recovery
else
    GRUB_CMDLINE_LINUX_RECOVERY=single
fi
if [ "$ubuntu_recovery" = 1 ]; then
    GRUB_CMDLINE_LINUX_RECOVERY="$GRUB_CMDLINE_LINUX_RECOVERY nomodeset"
fi

if [ "$vt_handoff" = 1 ]; then
  for word in $GRUB_CMDLINE_LINUX_DEFAULT; do
    if [ "$word" = splash ]; then
      GRUB_CMDLINE_LINUX_DEFAULT="$GRUB_CMDLINE_LINUX_DEFAULT \$vt_handoff"
    fi
  done
fi

linux_entry ()
{
  os="$1"
  version="$2"
  type="$3"
  args="$4"

  if [ -z "$boot_device_id" ]; then
      boot_device_id="$(grub_get_device_id "${GRUB_DEVICE}")"
  fi
  if [ x$type != xsimple ] ; then
      case $type in
	  recovery)
	      title="$(gettext_printf "%s, with Linux %s (%s)" "${os}" "${version}" "$(gettext "${GRUB_RECOVERY_TITLE}")")" ;;
<<<<<<< HEAD
=======
	  init-*)
	      title="$(gettext_printf "%s, with Linux %s (%s)" "${os}" "${version}" "${type#init-}")" ;;
>>>>>>> 009767ac
	  *)
	      title="$(gettext_printf "%s, with Linux %s" "${os}" "${version}")" ;;
      esac
      if [ x"$title" = x"$GRUB_ACTUAL_DEFAULT" ] || [ x"Previous Linux versions>$title" = x"$GRUB_ACTUAL_DEFAULT" ]; then
	  replacement_title="$(echo "Advanced options for ${OS}" | sed 's,>,>>,g')>$(echo "$title" | sed 's,>,>>,g')"
	  quoted="$(echo "$GRUB_ACTUAL_DEFAULT" | grub_quote)"
	  title_correction_code="${title_correction_code}if [ \"x\$default\" = '$quoted' ]; then default='$(echo "$replacement_title" | grub_quote)'; fi;"
	  grub_warn "$(gettext_printf "Please don't use old title \`%s' for GRUB_DEFAULT, use \`%s' (for versions before 2.00) or \`%s' (for 2.00 or later)" "$GRUB_ACTUAL_DEFAULT" "$replacement_title" "gnulinux-advanced-$boot_device_id>gnulinux-$version-$type-$boot_device_id")"
      fi
      echo "menuentry '$(echo "$title" | grub_quote)' ${CLASS} \$menuentry_id_option 'gnulinux-$version-$type-$boot_device_id' {" | sed "s/^/$submenu_indentation/"
  else
      echo "menuentry '$(echo "$os" | grub_quote)' ${CLASS} \$menuentry_id_option 'gnulinux-simple-$boot_device_id' {" | sed "s/^/$submenu_indentation/"
  fi      
  if [ "$quick_boot" = 1 ]; then
      echo "	recordfail" | sed "s/^/$submenu_indentation/"
  fi
  if [ x$type != xrecovery ] ; then
      save_default_entry | grub_add_tab
  fi

  # Use ELILO's generic "efifb" when it's known to be available.
  # FIXME: We need an interface to select vesafb in case efifb can't be used.
  if [ "x$GRUB_GFXPAYLOAD_LINUX" = x ]; then
      echo "	load_video" | sed "s/^/$submenu_indentation/"
  else
      if [ "x$GRUB_GFXPAYLOAD_LINUX" != xtext ]; then
	  echo "	load_video" | sed "s/^/$submenu_indentation/"
      fi
  fi
  if ([ "$ubuntu_recovery" = 0 ] || [ x$type != xrecovery ]) && \
     ([ "x$GRUB_GFXPAYLOAD_LINUX" != x ] || [ "$gfxpayload_dynamic" = 1 ]); then
      echo "	gfxmode \$linux_gfx_mode" | sed "s/^/$submenu_indentation/"
  fi

  echo "	insmod gzio" | sed "s/^/$submenu_indentation/"
  echo "	if [ x\$grub_platform = xxen ]; then insmod xzio; insmod lzopio; fi" | sed "s/^/$submenu_indentation/"

  if [ x$dirname = x/ ]; then
    if [ -z "${prepare_root_cache}" ]; then
      prepare_root_cache="$(prepare_grub_to_access_device ${GRUB_DEVICE} | grub_add_tab)"
    fi
    printf '%s\n' "${prepare_root_cache}" | sed "s/^/$submenu_indentation/"
  else
    if [ -z "${prepare_boot_cache}" ]; then
      prepare_boot_cache="$(prepare_grub_to_access_device ${GRUB_DEVICE_BOOT} | grub_add_tab)"
    fi
    printf '%s\n' "${prepare_boot_cache}" | sed "s/^/$submenu_indentation/"
  fi
  if [ x"$quiet_boot" = x0 ] || [ x"$type" != xsimple ]; then
    message="$(gettext_printf "Loading Linux %s ..." ${version})"
    sed "s/^/$submenu_indentation/" << EOF
	echo	'$(echo "$message" | grub_quote)'
EOF
  fi
  if test -d /sys/firmware/efi && test -e "${linux}.efi.signed"; then
    sed "s/^/$submenu_indentation/" << EOF
	linux	${rel_dirname}/${basename}.efi.signed root=${linux_root_device_thisversion} ro ${args}
EOF
  else
    sed "s/^/$submenu_indentation/" << EOF
	linux	${rel_dirname}/${basename} root=${linux_root_device_thisversion} ro ${args}
EOF
  fi
  if test -n "${initrd}" ; then
    # TRANSLATORS: ramdisk isn't identifier. Should be translated.
    if [ x"$quiet_boot" = x0 ] || [ x"$type" != xsimple ]; then
      message="$(gettext_printf "Loading initial ramdisk ...")"
      sed "s/^/$submenu_indentation/" << EOF
	echo	'$(echo "$message" | grub_quote)'
EOF
    fi
    sed "s/^/$submenu_indentation/" << EOF
	initrd	${rel_dirname}/${initrd}
EOF
  fi
  sed "s/^/$submenu_indentation/" << EOF
}
EOF
}

machine=`uname -m`
case "x$machine" in
    xi?86 | xx86_64)
	list=`for i in /boot/vmlinuz-* /vmlinuz-* /boot/kernel-* ; do
                  if grub_file_is_not_garbage "$i" ; then echo -n "$i " ; fi
              done` ;;
    *) 
	list=`for i in /boot/vmlinuz-* /boot/vmlinux-* /vmlinuz-* /vmlinux-* /boot/kernel-* ; do
                  if grub_file_is_not_garbage "$i" ; then echo -n "$i " ; fi
	     done` ;;
esac

case "$machine" in
    i?86) GENKERNEL_ARCH="x86" ;;
    mips|mips64) GENKERNEL_ARCH="mips" ;;
    mipsel|mips64el) GENKERNEL_ARCH="mipsel" ;;
    arm*) GENKERNEL_ARCH="arm" ;;
    *) GENKERNEL_ARCH="$machine" ;;
esac

prepare_boot_cache=
prepare_root_cache=
boot_device_id=
title_correction_code=

cat << 'EOF'
function gfxmode {
	set gfxpayload="${1}"
EOF
if [ "$vt_handoff" = 1 ]; then
  cat << 'EOF'
	if [ "${1}" = "keep" ]; then
		set vt_handoff=vt.handoff=7
	else
		set vt_handoff=
	fi
EOF
fi
cat << EOF
}
EOF

# Use ELILO's generic "efifb" when it's known to be available.
# FIXME: We need an interface to select vesafb in case efifb can't be used.
if [ "x$GRUB_GFXPAYLOAD_LINUX" != x ] || [ "$gfxpayload_dynamic" = 0 ]; then
  echo "set linux_gfx_mode=$GRUB_GFXPAYLOAD_LINUX"
else
  cat << EOF
if [ "\${recordfail}" != 1 ]; then
  if [ -e \${prefix}/gfxblacklist.txt ]; then
    if hwmatch \${prefix}/gfxblacklist.txt 3; then
      if [ \${match} = 0 ]; then
        set linux_gfx_mode=keep
      else
        set linux_gfx_mode=text
      fi
    else
      set linux_gfx_mode=text
    fi
  else
    set linux_gfx_mode=keep
  fi
else
  set linux_gfx_mode=text
fi
EOF
fi
cat << EOF
export linux_gfx_mode
EOF

# Extra indentation to add to menu entries in a submenu. We're not in a submenu
# yet, so it's empty. In a submenu it will be equal to '\t' (one tab).
submenu_indentation=""

is_top_level=true
while [ "x$list" != "x" ] ; do
  linux=`version_find_latest $list`
  case $linux in
    *.efi.signed)
      # We handle these in linux_entry.
      list=`echo $list | tr ' ' '\n' | grep -vx $linux | tr '\n' ' '`
      continue
      ;;
  esac
  gettext_printf "Found linux image: %s\n" "$linux" >&2
  basename=`basename $linux`
  dirname=`dirname $linux`
  rel_dirname=`make_system_path_relative_to_its_root $dirname`
  version=`echo $basename | sed -e "s,^[^0-9]*-,,g"`
  alt_version=`echo $version | sed -e "s,\.old$,,g"`
  linux_root_device_thisversion="${LINUX_ROOT_DEVICE}"

  initrd=
  for i in "initrd.img-${version}" "initrd-${version}.img" "initrd-${version}.gz" \
	   "initrd-${version}" "initramfs-${version}.img" \
	   "initrd.img-${alt_version}" "initrd-${alt_version}.img" \
	   "initrd-${alt_version}" "initramfs-${alt_version}.img" \
	   "initramfs-genkernel-${version}" \
	   "initramfs-genkernel-${alt_version}" \
	   "initramfs-genkernel-${GENKERNEL_ARCH}-${version}" \
	   "initramfs-genkernel-${GENKERNEL_ARCH}-${alt_version}"; do
    if test -e "${dirname}/${i}" ; then
      initrd="$i"
      break
    fi
  done

  config=
  for i in "${dirname}/config-${version}" "${dirname}/config-${alt_version}" "/etc/kernels/kernel-config-${version}" ; do
    if test -e "${i}" ; then
      config="${i}"
      break
    fi
  done

  initramfs=
  if test -n "${config}" ; then
      initramfs=`grep CONFIG_INITRAMFS_SOURCE= "${config}" | cut -f2 -d= | tr -d \"`
  fi

  if test -n "${initrd}" ; then
    gettext_printf "Found initrd image: %s\n" "${dirname}/${initrd}" >&2
  elif test -z "${initramfs}" ; then
    # "UUID=" and "ZFS=" magic is parsed by initrd or initramfs.  Since there's
    # no initrd or builtin initramfs, it can't work here.
    linux_root_device_thisversion=${GRUB_DEVICE}
  fi

  if [ "x$is_top_level" = xtrue ] && [ "x${GRUB_DISABLE_SUBMENU}" != xy ]; then
    linux_entry "${OS}" "${version}" simple \
    "${GRUB_CMDLINE_LINUX} ${GRUB_CMDLINE_LINUX_DEFAULT}"

    submenu_indentation="$grub_tab"
    
    if [ -z "$boot_device_id" ]; then
	boot_device_id="$(grub_get_device_id "${GRUB_DEVICE}")"
    fi
    # TRANSLATORS: %s is replaced with an OS name
    echo "submenu '$(gettext_printf "Advanced options for %s" "${OS}" | grub_quote)' \$menuentry_id_option 'gnulinux-advanced-$boot_device_id' {"
    is_top_level=false
  fi

  linux_entry "${OS}" "${version}" advanced \
              "${GRUB_CMDLINE_LINUX} ${GRUB_CMDLINE_LINUX_DEFAULT}"
  for supported_init in ${SUPPORTED_INITS}; do
    init_path="${supported_init#*:}"
    if [ -x "${init_path}" ] && [ "$(readlink -f /sbin/init)" != "${init_path}" ]; then
      linux_entry "${OS}" "${version}" "init-${supported_init%%:*}" \
		  "${GRUB_CMDLINE_LINUX} ${GRUB_CMDLINE_LINUX_DEFAULT} init=${init_path}"
    fi
  done
  if [ "x${GRUB_DISABLE_RECOVERY}" != "xtrue" ]; then
    linux_entry "${OS}" "${version}" recovery \
                "${GRUB_CMDLINE_LINUX_RECOVERY} ${GRUB_CMDLINE_LINUX}"
  fi

  list=`echo $list | tr ' ' '\n' | fgrep -vx "$linux" | tr '\n' ' '`
done

# If at least one kernel was found, then we need to
# add a closing '}' for the submenu command.
if [ x"$is_top_level" != xtrue ]; then
  echo '}'
fi

echo "$title_correction_code"<|MERGE_RESOLUTION|>--- conflicted
+++ resolved
@@ -116,11 +116,8 @@
       case $type in
 	  recovery)
 	      title="$(gettext_printf "%s, with Linux %s (%s)" "${os}" "${version}" "$(gettext "${GRUB_RECOVERY_TITLE}")")" ;;
-<<<<<<< HEAD
-=======
 	  init-*)
 	      title="$(gettext_printf "%s, with Linux %s (%s)" "${os}" "${version}" "${type#init-}")" ;;
->>>>>>> 009767ac
 	  *)
 	      title="$(gettext_printf "%s, with Linux %s" "${os}" "${version}")" ;;
       esac
