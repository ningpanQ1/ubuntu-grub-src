--- conflicted
+++ resolved
@@ -208,10 +208,7 @@
 	  ;;
       esac
 
-<<<<<<< HEAD
-=======
       found_other_os=1
->>>>>>> 15d89157
 	  onstr="$(gettext_printf "(on %s)" "${DEVICE}")"
       cat << EOF
 menuentry '$(echo "${LONGNAME} $onstr" | grub_quote)' --class windows --class os \$menuentry_id_option 'osprober-chain-$(grub_get_device_id "${DEVICE}")' {
@@ -235,10 +232,7 @@
 EOF
     ;;
     efi)
-<<<<<<< HEAD
-=======
       found_other_os=1
->>>>>>> 15d89157
       EFIPATH=${DEVICE#*@}
       DEVICE=${DEVICE%@*}
       cat << EOF
@@ -281,10 +275,7 @@
 	  [ "${prepare_boot_cache}" ] || continue
 	fi
 
-<<<<<<< HEAD
-=======
 	found_other_os=1
->>>>>>> 15d89157
 	onstr="$(gettext_printf "(on %s)" "${DEVICE}")"
 	recovery_params="$(echo "${LPARAMS}" | grep 'single\|recovery')" || true
 	counter=1
