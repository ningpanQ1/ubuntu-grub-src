--- conflicted
+++ resolved
@@ -242,13 +242,9 @@
   GRUB_OS_PROBER_SKIP_LIST \
   GRUB_DISABLE_SUBMENU \
   GRUB_RECORDFAIL_TIMEOUT \
-<<<<<<< HEAD
-  GRUB_RECOVERY_TITLE
-=======
   GRUB_RECOVERY_TITLE \
   GRUB_FORCE_PARTUUID \
   GRUB_DISABLE_INITRD
->>>>>>> ab90e834
 
 if test "x${grub_cfg}" != "x"; then
   rm -f "${grub_cfg}.new"
