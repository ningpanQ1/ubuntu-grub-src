--- conflicted
+++ resolved
@@ -266,11 +266,7 @@
   esac
 done
 
-<<<<<<< HEAD
-if [ "x${grub_cfg}" != "x" ] && ! grep "^password " ${grub_cfg}.new >/dev/null; then
-=======
 if [ "x${grub_cfg}" != "x" ] && ! grep "^password" ${grub_cfg}.new >/dev/null; then
->>>>>>> 15d89157
   chmod 444 ${grub_cfg}.new || true
 fi
 
