--- conflicted
+++ resolved
@@ -318,10 +318,7 @@
   common = util/grub-mkdevicemap.c;
   common = util/deviceiter.c;
   common = util/devicemap.c;
-<<<<<<< HEAD
-=======
-  common = grub-core/osdep/init.c;
->>>>>>> 86f54073
+  common = grub-core/osdep/init.c;
 
   ldadd = libgrubmods.a;
   ldadd = libgrubgcry.a;
