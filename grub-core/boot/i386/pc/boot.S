/* -*-Asm-*- */
/*
 *  GRUB  --  GRand Unified Bootloader
 *  Copyright (C) 1999,2000,2001,2002,2005,2006,2007,2008,2009  Free Software Foundation, Inc.
 *
 *  GRUB is free software: you can redistribute it and/or modify
 *  it under the terms of the GNU General Public License as published by
 *  the Free Software Foundation, either version 3 of the License, or
 *  (at your option) any later version.
 *
 *  GRUB is distributed in the hope that it will be useful,
 *  but WITHOUT ANY WARRANTY; without even the implied warranty of
 *  MERCHANTABILITY or FITNESS FOR A PARTICULAR PURPOSE.  See the
 *  GNU General Public License for more details.
 *
 *  You should have received a copy of the GNU General Public License
 *  along with GRUB.  If not, see <http://www.gnu.org/licenses/>.
 */

#include <grub/symbol.h>
#include <grub/machine/boot.h>
<<<<<<< HEAD
#ifdef GRUB_QUIET_BOOT
=======
#ifdef QUIET_BOOT
>>>>>>> f08d8e10
#include <grub/machine/memory.h>
#endif

/*
 *  defines for the code go here
 */

	/* Print message string */
#define MSG(x)	movw $x, %si; call LOCAL(message)
#define ERR(x)	movw $x, %si; jmp LOCAL(error_message)

	.file	"boot.S"

	.text

	/* Tell GAS to generate 16-bit instructions so that this code works
	   in real mode. */
	.code16

.globl _start, start;
_start:
start:
	/*
	 * _start is loaded at 0x7c00 and is jumped to with CS:IP 0:0x7c00
	 */

	/*
	 * Beginning of the sector is compatible with the FAT/HPFS BIOS
	 * parameter block.
	 */

	jmp	LOCAL(after_BPB)
	nop	/* do I care about this ??? */

	/*
	 * This space is for the BIOS parameter block!!!!  Don't change
	 * the first jump, nor start the code anywhere but right after
	 * this area.
	 */

	. = _start + GRUB_BOOT_MACHINE_BPB_START
	. = _start + 4

	/* scratch space */
mode:
	.byte	0
disk_address_packet:
sectors:
	.long	0
heads:
	.long	0
cylinders:
	.word	0
sector_start:
	.byte	0
head_start:
	.byte	0
cylinder_start:
	.word	0
	/* more space... */

	. = _start + GRUB_BOOT_MACHINE_BPB_END

	/*
	 * End of BIOS parameter block.
	 */

kernel_address:
	.word	GRUB_BOOT_MACHINE_KERNEL_ADDR

	. = _start + GRUB_BOOT_MACHINE_KERNEL_SECTOR
kernel_sector:
	.long	1, 0

	. = _start + GRUB_BOOT_MACHINE_BOOT_DRIVE
boot_drive:
	.byte 0xff	/* the disk to load kernel from */
			/* 0xff means use the boot drive */

LOCAL(after_BPB):

/* general setup */
	cli		/* we're not safe here! */

        /*
         * This is a workaround for buggy BIOSes which don't pass boot
         * drive correctly. If GRUB is installed into a HDD, check if
         * DL is masked correctly. If not, assume that the BIOS passed
         * a bogus value and set DL to 0x80, since this is the only
         * possible boot drive. If GRUB is installed into a floppy,
         * this does nothing (only jump).
         */
	. = _start + GRUB_BOOT_MACHINE_DRIVE_CHECK
boot_drive_check:
        jmp     3f	/* grub-setup may overwrite this jump */
        testb   $0x80, %dl
        jz      2f
3:
	/* Ignore %dl different from 0-0x0f and 0x80-0x8f.  */
	testb   $0x70, %dl
	jz      1f
2:	
        movb    $0x80, %dl
1:
	/*
	 * ljmp to the next instruction because some bogus BIOSes
	 * jump to 07C0:0000 instead of 0000:7C00.
	 */
	ljmp	$0, $real_start

real_start:

	/* set up %ds and %ss as offset from 0 */
	xorw	%ax, %ax
	movw	%ax, %ds
	movw	%ax, %ss

	/* set up the REAL stack */
	movw	$GRUB_BOOT_MACHINE_STACK_SEG, %sp

	sti		/* we're safe again */

	/*
	 *  Check if we have a forced disk reference here
	 */
	movb   boot_drive, %al
	cmpb	$0xff, %al
	je	1f
	movb	%al, %dl
1:
	/* save drive reference first thing! */
	pushw	%dx

<<<<<<< HEAD
#ifdef GRUB_QUIET_BOOT
=======
#ifdef QUIET_BOOT
>>>>>>> f08d8e10
	/* is either shift key held down? */
	movw	$(GRUB_MEMORY_MACHINE_BIOS_DATA_AREA_ADDR + 0x17), %bx
	andb	$3, (%bx)
	jz	2f
#endif

	/* print a notification message on the screen */
	MSG(notification_string)

2:
	/* set %si to the disk address packet */
	movw	$disk_address_packet, %si

	/* check if LBA is supported */
	movb	$0x41, %ah
	movw	$0x55aa, %bx
	int	$0x13

	/*
	 *  %dl may have been clobbered by INT 13, AH=41H.
	 *  This happens, for example, with AST BIOS 1.04.
	 */
	popw	%dx
	pushw	%dx

	/* use CHS if fails */
	jc	LOCAL(chs_mode)
	cmpw	$0xaa55, %bx
	jne	LOCAL(chs_mode)

	andw	$1, %cx
	jz	LOCAL(chs_mode)

lba_mode:
	xorw	%ax, %ax
	movw	%ax, 4(%si)

	incw	%ax
	/* set the mode to non-zero */
	movb	%al, -1(%si)

	/* the blocks */
	movw	%ax, 2(%si)

	/* the size and the reserved byte */
	movw	$0x0010, (%si)

	/* the absolute address */
	movl	kernel_sector, %ebx
	movl	%ebx, 8(%si)
	movl	kernel_sector + 4, %ebx
	movl	%ebx, 12(%si)

	/* the segment of buffer address */
	movw	$GRUB_BOOT_MACHINE_BUFFER_SEG, 6(%si)

/*
 * BIOS call "INT 0x13 Function 0x42" to read sectors from disk into memory
 *	Call with	%ah = 0x42
 *			%dl = drive number
 *			%ds:%si = segment:offset of disk address packet
 *	Return:
 *			%al = 0x0 on success; err code on failure
 */

	movb	$0x42, %ah
	int	$0x13

	/* LBA read is not supported, so fallback to CHS.  */
	jc	LOCAL(chs_mode)

	movw	$GRUB_BOOT_MACHINE_BUFFER_SEG, %bx
	jmp	LOCAL(copy_buffer)

LOCAL(chs_mode):
	/*
	 *  Determine the hard disk geometry from the BIOS!
	 *  We do this first, so that LS-120 IDE floppies work correctly.
	 */
	movb	$8, %ah
	int	$0x13
	jnc	LOCAL(final_init)

	/*
	 *  The call failed, so maybe use the floppy probe instead.
	 */
	testb	$GRUB_BOOT_MACHINE_BIOS_HD_FLAG, %dl
	jz	LOCAL(floppy_probe)

	/* Nope, we definitely have a hard disk, and we're screwed. */
	ERR(hd_probe_error_string)

LOCAL(final_init):
	/* set the mode to zero */
	movzbl	%dh, %eax
	movb	%ah, -1(%si)

	/* save number of heads */
	incw	%ax
	movl	%eax, 4(%si)

	movzbw	%cl, %dx
	shlw	$2, %dx
	movb	%ch, %al
	movb	%dh, %ah

	/* save number of cylinders */
	incw	%ax
	movw	%ax, 8(%si)

	movzbw	%dl, %ax
	shrb	$2, %al

	/* save number of sectors */
	movl	%eax, (%si)

setup_sectors:
	/* load logical sector start (top half) */
	movl	kernel_sector + 4, %eax

	orl	%eax, %eax
	jnz	LOCAL(geometry_error)

	/* load logical sector start (bottom half) */
	movl	kernel_sector, %eax

	/* zero %edx */
	xorl	%edx, %edx

	/* divide by number of sectors */
	divl	(%si)

	/* save sector start */
	movb	%dl, %cl

	xorw	%dx, %dx	/* zero %edx */
	divl	4(%si)		/* divide by number of heads */

	/* do we need too many cylinders? */
	cmpw	8(%si), %ax
	jge	LOCAL(geometry_error)

	/* normalize sector start (1-based) */
	incb	%cl

	/* low bits of cylinder start */
	movb	%al, %ch

	/* high bits of cylinder start */
	xorb	%al, %al
	shrw	$2, %ax
	orb	%al, %cl

	/* save head start */
	movb	%dl, %al

	/* restore %dl */
	popw	%dx

	/* head start */
	movb	%al, %dh

/*
 * BIOS call "INT 0x13 Function 0x2" to read sectors from disk into memory
 *	Call with	%ah = 0x2
 *			%al = number of sectors
 *			%ch = cylinder
 *			%cl = sector (bits 6-7 are high bits of "cylinder")
 *			%dh = head
 *			%dl = drive (0x80 for hard disk, 0x0 for floppy disk)
 *			%es:%bx = segment:offset of buffer
 *	Return:
 *			%al = 0x0 on success; err code on failure
 */

	movw	$GRUB_BOOT_MACHINE_BUFFER_SEG, %bx
	movw	%bx, %es	/* load %es segment with disk buffer */

	xorw	%bx, %bx	/* %bx = 0, put it at 0 in the segment */
	movw	$0x0201, %ax	/* function 2 */
	int	$0x13

	jc	LOCAL(read_error)

	movw	%es, %bx

LOCAL(copy_buffer):
	/*
	 * We need to save %cx and %si because the startup code in
	 * kernel uses them without initializing them.
	 */
	pusha
	pushw	%ds

	movw	$0x100, %cx
	movw	%bx, %ds
	xorw	%si, %si
	movw	$GRUB_BOOT_MACHINE_KERNEL_ADDR, %di
	movw	%si, %es

	cld

	rep
	movsw

	popw	%ds
	popa

	/* boot kernel */
	jmp	*(kernel_address)

/* END OF MAIN LOOP */

/*
 * BIOS Geometry translation error (past the end of the disk geometry!).
 */
LOCAL(geometry_error):
	ERR(geometry_error_string)

/*
 * Read error on the disk.
 */
LOCAL(read_error):
	movw	$read_error_string, %si
LOCAL(error_message):
	call	LOCAL(message)
LOCAL(general_error):
	MSG(general_error_string)

/* go here when you need to stop the machine hard after an error condition */
        /* tell the BIOS a boot failure, which may result in no effect */
        int	$0x18
LOCAL(stop):
	jmp	LOCAL(stop)

notification_string:	.asciz "GRUB "
geometry_error_string:	.asciz "Geom"
hd_probe_error_string:	.asciz "Hard Disk"
read_error_string:	.asciz "Read"
general_error_string:	.asciz " Error\r\n"

/*
 * message: write the string pointed to by %si
 *
 *   WARNING: trashes %si, %ax, and %bx
 */

	/*
	 * Use BIOS "int 10H Function 0Eh" to write character in teletype mode
	 *	%ah = 0xe	%al = character
	 *	%bh = page	%bl = foreground color (graphics modes)
	 */
1:
	movw	$0x0001, %bx
	movb	$0xe, %ah
	int	$0x10		/* display a byte */
LOCAL(message):
	lodsb
	cmpb	$0, %al
	jne	1b	/* if not end of string, jmp to display */
	ret

	/*
	 *  Windows NT breaks compatibility by embedding a magic
	 *  number here.
	 */

	. = _start + GRUB_BOOT_MACHINE_WINDOWS_NT_MAGIC
nt_magic:
	.long 0
	.word 0

	/*
	 *  This is where an MBR would go if on a hard disk.  The code
	 *  here isn't even referenced unless we're on a floppy.  Kinda
	 *  sneaky, huh?
	 */

	. = _start + GRUB_BOOT_MACHINE_PART_START
part_start:

probe_values:
	.byte	36, 18, 15, 9, 0

LOCAL(floppy_probe):
/*
 *  Perform floppy probe.
 */

	movw	$probe_values - 1, %si

LOCAL(probe_loop):
	/* reset floppy controller INT 13h AH=0 */
	xorw	%ax, %ax
	int	$0x13

	incw	%si
	movb	(%si), %cl

	/* if number of sectors is 0, display error and die */
	cmpb	$0, %cl
	jne	1f

/*
 * Floppy disk probe failure.
 */
	MSG(fd_probe_error_string)
	jmp	LOCAL(general_error)

/* "Floppy" */
fd_probe_error_string:	.asciz "Floppy"

1:
	/* perform read */
	movw	$GRUB_BOOT_MACHINE_BUFFER_SEG, %bx
	movw	%bx, %es
	xorw	%bx, %bx
	movw	$0x201, %ax
	movb	$0, %ch
	movb	$0, %dh
	int	$0x13

	/* if error, jump to "LOCAL(probe_loop)" */
	jc	LOCAL(probe_loop)

	/* %cl is already the correct value! */
	movb	$1, %dh
	movb	$79, %ch

	jmp	LOCAL(final_init)

	. = _start + GRUB_BOOT_MACHINE_PART_END

/* the last 2 bytes in the sector 0 contain the signature */
	.word	GRUB_BOOT_MACHINE_SIGNATURE<|MERGE_RESOLUTION|>--- conflicted
+++ resolved
@@ -19,11 +19,7 @@
 
 #include <grub/symbol.h>
 #include <grub/machine/boot.h>
-<<<<<<< HEAD
-#ifdef GRUB_QUIET_BOOT
-=======
 #ifdef QUIET_BOOT
->>>>>>> f08d8e10
 #include <grub/machine/memory.h>
 #endif
 
@@ -157,11 +153,7 @@
 	/* save drive reference first thing! */
 	pushw	%dx
 
-<<<<<<< HEAD
-#ifdef GRUB_QUIET_BOOT
-=======
 #ifdef QUIET_BOOT
->>>>>>> f08d8e10
 	/* is either shift key held down? */
 	movw	$(GRUB_MEMORY_MACHINE_BIOS_DATA_AREA_ADDR + 0x17), %bx
 	andb	$3, (%bx)
