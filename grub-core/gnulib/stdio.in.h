--- conflicted
+++ resolved
@@ -214,14 +214,6 @@
                  "use gnulib module fflush for portable POSIX compliance");
 #endif
 
-<<<<<<< HEAD
-/* It is very rare that the developer ever has full control of stdin,
-   so any use of gets warrants an unconditional warning; besides, C11
-   removed it.  */
-#undef gets
-#if HAVE_RAW_DECL_GETS
-_GL_WARN_ON_USE (gets, "gets is a security hole - use fgets instead");
-=======
 #if @GNULIB_FGETC@
 # if @REPLACE_STDIO_READ_FUNCS@ && @GNULIB_STDIO_H_NONBLOCKING@
 #  if !(defined __cplusplus && defined GNULIB_NAMESPACE)
@@ -249,7 +241,6 @@
 _GL_CXXALIAS_SYS (fgets, char *, (char *s, int n, FILE *stream));
 # endif
 _GL_CXXALIASWARN (fgets);
->>>>>>> 86f54073
 #endif
 
 #if @GNULIB_FOPEN@
