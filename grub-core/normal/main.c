--- conflicted
+++ resolved
@@ -399,11 +399,7 @@
 grub_normal_read_line_real (char **line, int cont, int nested)
 {
   const char *prompt;
-<<<<<<< HEAD
-#ifdef GRUB_QUIET_BOOT
-=======
 #ifdef QUIET_BOOT
->>>>>>> f08d8e10
   static int displayed_intro;
 
   if (! displayed_intro)
@@ -459,11 +455,7 @@
       return;
     }
 
-<<<<<<< HEAD
-#ifndef GRUB_QUIET_BOOT
-=======
 #ifndef QUIET_BOOT
->>>>>>> f08d8e10
   grub_normal_reader_init (nested);
 #endif
 
