--- conflicted
+++ resolved
@@ -53,11 +53,7 @@
   grub_term_input_t term;
 
   if (grub_term_poll_usb)
-<<<<<<< HEAD
-    grub_term_poll_usb ();
-=======
     grub_term_poll_usb (0);
->>>>>>> 86f54073
 
   FOR_ACTIVE_TERM_INPUTS(term)
   {
