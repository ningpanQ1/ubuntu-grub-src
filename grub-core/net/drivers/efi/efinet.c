--- conflicted
+++ resolved
@@ -730,18 +730,12 @@
 	ldp = grub_efi_find_last_device_path (dp);
 	if (GRUB_EFI_DEVICE_PATH_TYPE (ldp) != GRUB_EFI_MESSAGING_DEVICE_PATH_TYPE
 	    || (GRUB_EFI_DEVICE_PATH_SUBTYPE (ldp) != GRUB_EFI_IPV4_DEVICE_PATH_SUBTYPE
-<<<<<<< HEAD
-		&& GRUB_EFI_DEVICE_PATH_SUBTYPE (ldp) != GRUB_EFI_IPV6_DEVICE_PATH_SUBTYPE))
-=======
 		&& GRUB_EFI_DEVICE_PATH_SUBTYPE (ldp) != GRUB_EFI_IPV6_DEVICE_PATH_SUBTYPE
 		&& GRUB_EFI_DEVICE_PATH_SUBTYPE (ldp) != GRUB_EFI_URI_DEVICE_PATH_SUBTYPE))
->>>>>>> 9f75bf50
 	  continue;
 	dup_dp = grub_efi_duplicate_device_path (dp);
 	if (!dup_dp)
 	  continue;
-<<<<<<< HEAD
-=======
 
 	if (GRUB_EFI_DEVICE_PATH_SUBTYPE (ldp) == GRUB_EFI_URI_DEVICE_PATH_SUBTYPE)
 	  {
@@ -751,7 +745,6 @@
 	    dup_ldp->length = sizeof (*dup_ldp);
 	  }
 
->>>>>>> 9f75bf50
 	dup_ldp = grub_efi_find_last_device_path (dup_dp);
 	dup_ldp->type = GRUB_EFI_END_DEVICE_PATH_TYPE;
 	dup_ldp->subtype = GRUB_EFI_END_ENTIRE_DEVICE_PATH_SUBTYPE;
