--- conflicted
+++ resolved
@@ -19,17 +19,6 @@
 #include <grub/dl.h>
 #include <grub/net/netbuff.h>
 #include <grub/net.h>
-<<<<<<< HEAD
-#include <sys/types.h>
-#ifdef __linux__
-# include <linux/if.h>
-# include <linux/if_tun.h>
-#endif /* __linux__ */
-#include <sys/ioctl.h>
-#include <fcntl.h>
-#include <unistd.h>
-=======
->>>>>>> 86f54073
 #include <grub/term.h>
 #include <grub/i18n.h>
 #include <grub/emu/net.h>
@@ -109,30 +98,11 @@
 
 GRUB_MOD_INIT(emunet)
 {
-<<<<<<< HEAD
-#ifdef __linux__
-  struct ifreq ifr;
-  fd = open ("/dev/net/tun", O_RDWR | O_NONBLOCK);
-  if (fd < 0)
-    return;
-  grub_memset (&ifr, 0, sizeof (ifr));
-  ifr.ifr_flags = IFF_TAP | IFF_NO_PI;
-  if (ioctl (fd, TUNSETIFF, &ifr) < 0)
-=======
   if (grub_emunet_create (&emucard.mtu))
->>>>>>> 86f54073
     {
       grub_net_card_register (&emucard);
       registered = 1;
     }
-<<<<<<< HEAD
-  grub_net_card_register (&emucard);
-#else /* !__linux__ */
-  fd = -1;
-  return;
-#endif /* __linux__ */
-=======
->>>>>>> 86f54073
 }
 
 GRUB_MOD_FINI(emunet)
