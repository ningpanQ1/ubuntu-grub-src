/*
 *  GRUB  --  GRand Unified Bootloader
 *  Copyright (C) 2006,2007,2008  Free Software Foundation, Inc.
 *
 *  GRUB is free software: you can redistribute it and/or modify
 *  it under the terms of the GNU General Public License as published by
 *  the Free Software Foundation, either version 3 of the License, or
 *  (at your option) any later version.
 *
 *  GRUB is distributed in the hope that it will be useful,
 *  but WITHOUT ANY WARRANTY; without even the implied warranty of
 *  MERCHANTABILITY or FITNESS FOR A PARTICULAR PURPOSE.  See the
 *  GNU General Public License for more details.
 *
 *  You should have received a copy of the GNU General Public License
 *  along with GRUB.  If not, see <http://www.gnu.org/licenses/>.
 */

#include <grub/disk.h>
#include <grub/partition.h>
#include <grub/mm.h>
#include <grub/types.h>
#include <grub/misc.h>
#include <grub/err.h>
#include <grub/term.h>
#include <grub/efi/api.h>
#include <grub/efi/efi.h>
#include <grub/efi/disk.h>

struct grub_efidisk_data
{
  grub_efi_handle_t handle;
  grub_efi_device_path_t *device_path;
  grub_efi_device_path_t *last_device_path;
  grub_efi_block_io_t *block_io;
  struct grub_efidisk_data *next;
};

/* GUID.  */
static grub_efi_guid_t block_io_guid = GRUB_EFI_BLOCK_IO_GUID;

static struct grub_efidisk_data *fd_devices;
static struct grub_efidisk_data *hd_devices;
static struct grub_efidisk_data *cd_devices;

/* Duplicate a device path.  */
static grub_efi_device_path_t *
duplicate_device_path (const grub_efi_device_path_t *dp)
{
  grub_efi_device_path_t *p;
  grub_size_t total_size = 0;

  for (p = (grub_efi_device_path_t *) dp;
       ;
       p = GRUB_EFI_NEXT_DEVICE_PATH (p))
    {
      total_size += GRUB_EFI_DEVICE_PATH_LENGTH (p);
      if (GRUB_EFI_END_ENTIRE_DEVICE_PATH (p))
	break;
    }

  p = grub_malloc (total_size);
  if (! p)
    return 0;

  grub_memcpy (p, dp, total_size);
  return p;
}

/* Return the device path node right before the end node.  */
static grub_efi_device_path_t *
find_last_device_path (const grub_efi_device_path_t *dp)
{
  grub_efi_device_path_t *next, *p;

  if (GRUB_EFI_END_ENTIRE_DEVICE_PATH (dp))
    return 0;

  for (p = (grub_efi_device_path_t *) dp, next = GRUB_EFI_NEXT_DEVICE_PATH (p);
       ! GRUB_EFI_END_ENTIRE_DEVICE_PATH (next);
       p = next, next = GRUB_EFI_NEXT_DEVICE_PATH (next))
    ;

  return p;
}

static struct grub_efidisk_data *
make_devices (void)
{
  grub_efi_uintn_t num_handles;
  grub_efi_handle_t *handles;
  grub_efi_handle_t *handle;
  struct grub_efidisk_data *devices = 0;

  /* Find handles which support the disk io interface.  */
  handles = grub_efi_locate_handle (GRUB_EFI_BY_PROTOCOL, &block_io_guid,
				    0, &num_handles);
  if (! handles)
    return 0;

  /* Make a linked list of devices.  */
  for (handle = handles; num_handles--; handle++)
    {
      grub_efi_device_path_t *dp;
      grub_efi_device_path_t *ldp;
      struct grub_efidisk_data *d;
      grub_efi_block_io_t *bio;

      dp = grub_efi_get_device_path (*handle);
      if (! dp)
	continue;

      ldp = find_last_device_path (dp);
      if (! ldp)
	/* This is empty. Why?  */
	continue;

      bio = grub_efi_open_protocol (*handle, &block_io_guid,
				    GRUB_EFI_OPEN_PROTOCOL_GET_PROTOCOL);
      if (! bio)
	/* This should not happen... Why?  */
	continue;

      d = grub_malloc (sizeof (*d));
      if (! d)
	{
	  /* Uggh.  */
	  grub_free (handles);
	  return 0;
	}

      d->handle = *handle;
      d->device_path = dp;
      d->last_device_path = ldp;
      d->block_io = bio;
      d->next = devices;
      devices = d;
    }

  grub_free (handles);

  return devices;
}

/* Find the parent device.  */
static struct grub_efidisk_data *
find_parent_device (struct grub_efidisk_data *devices,
		    struct grub_efidisk_data *d)
{
  grub_efi_device_path_t *dp, *ldp;
  struct grub_efidisk_data *parent;

  dp = duplicate_device_path (d->device_path);
  if (! dp)
    return 0;

  ldp = find_last_device_path (dp);
  ldp->type = GRUB_EFI_END_DEVICE_PATH_TYPE;
  ldp->subtype = GRUB_EFI_END_ENTIRE_DEVICE_PATH_SUBTYPE;
  ldp->length[0] = sizeof (*ldp);
  ldp->length[1] = 0;

  for (parent = devices; parent; parent = parent->next)
    {
      /* Ignore itself.  */
      if (parent == d)
	continue;

      if (grub_efi_compare_device_paths (parent->device_path, dp) == 0)
	break;
    }

  grub_free (dp);
  return parent;
}

static int
is_child (struct grub_efidisk_data *child,
	  struct grub_efidisk_data *parent)
{
  grub_efi_device_path_t *dp, *ldp;
  int ret;

  dp = duplicate_device_path (child->device_path);
  if (! dp)
    return 0;

  ldp = find_last_device_path (dp);
  ldp->type = GRUB_EFI_END_DEVICE_PATH_TYPE;
  ldp->subtype = GRUB_EFI_END_ENTIRE_DEVICE_PATH_SUBTYPE;
  ldp->length[0] = sizeof (*ldp);
  ldp->length[1] = 0;

  ret = (grub_efi_compare_device_paths (dp, parent->device_path) == 0);
  grub_free (dp);
  return ret;
}

#define FOR_CHILDREN(p, dev) for (p = dev; p; p = p->next) if (is_child (p, d))

/* Add a device into a list of devices in an ascending order.  */
static void
add_device (struct grub_efidisk_data **devices, struct grub_efidisk_data *d)
{
  struct grub_efidisk_data **p;
  struct grub_efidisk_data *n;

  for (p = devices; *p; p = &((*p)->next))
    {
      int ret;

      ret = grub_efi_compare_device_paths (find_last_device_path ((*p)->device_path),
					   find_last_device_path (d->device_path));
      if (ret == 0)
	ret = grub_efi_compare_device_paths ((*p)->device_path,
					     d->device_path);
      if (ret == 0)
	return;
      else if (ret > 0)
	break;
    }

  n = grub_malloc (sizeof (*n));
  if (! n)
    return;

  grub_memcpy (n, d, sizeof (*n));
  n->next = (*p);
  (*p) = n;
}

/* Name the devices.  */
static void
name_devices (struct grub_efidisk_data *devices)
{
  struct grub_efidisk_data *d;

  /* First, identify devices by media device paths.  */
  for (d = devices; d; d = d->next)
    {
      grub_efi_device_path_t *dp;

      dp = d->last_device_path;
      if (! dp)
	continue;

      if (GRUB_EFI_DEVICE_PATH_TYPE (dp) == GRUB_EFI_MEDIA_DEVICE_PATH_TYPE)
	{
	  int is_hard_drive = 0;

	  switch (GRUB_EFI_DEVICE_PATH_SUBTYPE (dp))
	    {
	    case GRUB_EFI_HARD_DRIVE_DEVICE_PATH_SUBTYPE:
	      is_hard_drive = 1;
	      /* Fall through by intention.  */
	    case GRUB_EFI_CDROM_DEVICE_PATH_SUBTYPE:
	      {
		struct grub_efidisk_data *parent, *parent2;

		parent = find_parent_device (devices, d);
		if (!parent)
		  {
#ifdef DEBUG_NAMES
		    grub_printf ("skipping orphaned partition: ");
		    grub_efi_print_device_path (d->device_path);
#endif
		    break;
		  }
		parent2 = find_parent_device (devices, parent);
		if (parent2)
		  {
#ifdef DEBUG_NAMES
		    grub_printf ("skipping subpartition: ");
		    grub_efi_print_device_path (d->device_path);
#endif
		    /* Mark itself as used.  */
		    d->last_device_path = 0;
		    break;
		  }
		if (!parent->last_device_path)
		  {
		    d->last_device_path = 0;
		    break;
		  }
		if (is_hard_drive)
		  {
#ifdef DEBUG_NAMES
		    grub_printf ("adding a hard drive by a partition: ");
		    grub_efi_print_device_path (parent->device_path);
#endif
		    add_device (&hd_devices, parent);
		  }
		else
		  {
#ifdef DEBUG_NAMES
		    grub_printf ("adding a cdrom by a partition: ");
		    grub_efi_print_device_path (parent->device_path);
#endif
		    add_device (&cd_devices, parent);
		  }

		/* Mark the parent as used.  */
		parent->last_device_path = 0;
	      }
	      /* Mark itself as used.  */
	      d->last_device_path = 0;
	      break;

	    default:
#ifdef DEBUG_NAMES
	      grub_printf ("skipping other type: ");
	      grub_efi_print_device_path (d->device_path);
#endif
	      /* For now, ignore the others.  */
	      break;
	    }
	}
      else
	{
#ifdef DEBUG_NAMES
	  grub_printf ("skipping non-media: ");
	  grub_efi_print_device_path (d->device_path);
#endif
	}
    }

  /* Let's see what can be added more.  */
  for (d = devices; d; d = d->next)
    {
      grub_efi_device_path_t *dp;
      grub_efi_block_io_media_t *m;
      int is_floppy = 0;

      dp = d->last_device_path;
      if (! dp)
	continue;

      m = d->block_io->media;
      if (GRUB_EFI_DEVICE_PATH_TYPE (dp) == GRUB_EFI_ACPI_DEVICE_PATH_TYPE
	  && GRUB_EFI_DEVICE_PATH_SUBTYPE (dp)
	  == GRUB_EFI_ACPI_DEVICE_PATH_SUBTYPE)
	{
	  grub_efi_acpi_device_path_t *acpi
	    = (grub_efi_acpi_device_path_t *) dp;
	  /* Floppy EISA ID.  */ 
	  if (acpi->hid == 0x60441d0 || acpi->hid == 0x70041d0
	      || acpi->hid == 0x70141d1)
	    is_floppy = 1;
	}
      if (is_floppy)
	{
#ifdef DEBUG_NAMES
	  grub_printf ("adding a floppy: ");
	  grub_efi_print_device_path (d->device_path);
#endif
	  add_device (&fd_devices, d);
	}
      else if (m->read_only && m->block_size > GRUB_DISK_SECTOR_SIZE)
	{
	  /* This check is too heuristic, but assume that this is a
	     CDROM drive.  */
#ifdef DEBUG_NAMES
	  grub_printf ("adding a cdrom by guessing: ");
	  grub_efi_print_device_path (d->device_path);
#endif
	  add_device (&cd_devices, d);
	}
      else
	{
	  /* The default is a hard drive.  */
#ifdef DEBUG_NAMES
	  grub_printf ("adding a hard drive by guessing: ");
	  grub_efi_print_device_path (d->device_path);
#endif
	  add_device (&hd_devices, d);
	}
    }
}

static void
free_devices (struct grub_efidisk_data *devices)
{
  struct grub_efidisk_data *p, *q;

  for (p = devices; p; p = q)
    {
      q = p->next;
      grub_free (p);
    }
}

/* Enumerate all disks to name devices.  */
static void
enumerate_disks (void)
{
  struct grub_efidisk_data *devices;

  devices = make_devices ();
  if (! devices)
    return;

  name_devices (devices);
  free_devices (devices);
}

static int
grub_efidisk_iterate (grub_disk_dev_iterate_hook_t hook, void *hook_data,
		      grub_disk_pull_t pull)
{
  struct grub_efidisk_data *d;
  char buf[16];
  int count;

  switch (pull)
    {
    case GRUB_DISK_PULL_NONE:
      for (d = hd_devices, count = 0; d; d = d->next, count++)
	{
	  grub_snprintf (buf, sizeof (buf), "hd%d", count);
	  grub_dprintf ("efidisk", "iterating %s\n", buf);
	  if (hook (buf, hook_data))
	    return 1;
	}
      break;
    case GRUB_DISK_PULL_REMOVABLE:
      for (d = fd_devices, count = 0; d; d = d->next, count++)
	{
	  grub_snprintf (buf, sizeof (buf), "fd%d", count);
	  grub_dprintf ("efidisk", "iterating %s\n", buf);
	  if (hook (buf, hook_data))
	    return 1;
	}

      for (d = cd_devices, count = 0; d; d = d->next, count++)
	{
	  grub_snprintf (buf, sizeof (buf), "cd%d", count);
	  grub_dprintf ("efidisk", "iterating %s\n", buf);
	  if (hook (buf, hook_data))
	    return 1;
	}
      break;
    default:
      return 0;
    }

  return 0;
}

static int
get_drive_number (const char *name)
{
  unsigned long drive;

  if ((name[0] != 'f' && name[0] != 'h' && name[0] != 'c') || name[1] != 'd')
    goto fail;

  drive = grub_strtoul (name + 2, 0, 10);
  if (grub_errno != GRUB_ERR_NONE)
    goto fail;

  return (int) drive ;

 fail:
  grub_error (GRUB_ERR_UNKNOWN_DEVICE, "not a efidisk");
  return -1;
}

static struct grub_efidisk_data *
get_device (struct grub_efidisk_data *devices, int num)
{
  struct grub_efidisk_data *d;

  for (d = devices; d && num; d = d->next, num--)
    ;

  if (num == 0)
    return d;

  return 0;
}

static grub_err_t
grub_efidisk_open (const char *name, struct grub_disk *disk)
{
  int num;
  struct grub_efidisk_data *d = 0;
  grub_efi_block_io_media_t *m;

  grub_dprintf ("efidisk", "opening %s\n", name);

  num = get_drive_number (name);
  if (num < 0)
    return grub_errno;

  switch (name[0])
    {
    case 'f':
      d = get_device (fd_devices, num);
      break;
    case 'c':
      d = get_device (cd_devices, num);
      break;
    case 'h':
      d = get_device (hd_devices, num);
      break;
    default:
      /* Never reach here.  */
      break;
    }

  if (! d)
    return grub_error (GRUB_ERR_UNKNOWN_DEVICE, "no such device");

  disk->id = ((num << GRUB_CHAR_BIT) | name[0]);
  m = d->block_io->media;
  /* FIXME: Probably it is better to store the block size in the disk,
     and total sectors should be replaced with total blocks.  */
  grub_dprintf ("efidisk", "m = %p, last block = %llx, block size = %x\n",
		m, (unsigned long long) m->last_block, m->block_size);
  disk->total_sectors = m->last_block + 1;
  /* Don't increase this value due to bug in some EFI.  */
  disk->max_agglomerate = 0xa0000 >> (GRUB_DISK_CACHE_BITS + GRUB_DISK_SECTOR_BITS);
  if (m->block_size & (m->block_size - 1) || !m->block_size)
    return grub_error (GRUB_ERR_IO, "invalid sector size %d",
		       m->block_size);
  for (disk->log_sector_size = 0;
       (1U << disk->log_sector_size) < m->block_size;
       disk->log_sector_size++);
  disk->data = d;

  grub_dprintf ("efidisk", "opening %s succeeded\n", name);

  return GRUB_ERR_NONE;
}

static void
grub_efidisk_close (struct grub_disk *disk __attribute__ ((unused)))
{
  /* EFI disks do not allocate extra memory, so nothing to do here.  */
  grub_dprintf ("efidisk", "closing %s\n", disk->name);
}

static grub_efi_status_t
grub_efidisk_readwrite (struct grub_disk *disk, grub_disk_addr_t sector,
			grub_size_t size, char *buf, int wr)
{
  struct grub_efidisk_data *d;
  grub_efi_block_io_t *bio;

  d = disk->data;
  bio = d->block_io;

  return efi_call_5 ((wr ? bio->write_blocks : bio->read_blocks), bio,
		     bio->media->media_id,
		     (grub_efi_uint64_t) sector,
		     (grub_efi_uintn_t) size << disk->log_sector_size,
		     buf);
}

static grub_err_t
grub_efidisk_read (struct grub_disk *disk, grub_disk_addr_t sector,
		   grub_size_t size, char *buf)
{
  grub_efi_status_t status;

  grub_dprintf ("efidisk",
		"reading 0x%lx sectors at the sector 0x%llx from %s\n",
		(unsigned long) size, (unsigned long long) sector, disk->name);

  status = grub_efidisk_readwrite (disk, sector, size, buf, 0);

  if (status != GRUB_EFI_SUCCESS)
    return grub_error (GRUB_ERR_READ_ERROR,
		       N_("failure reading sector 0x%llx from `%s'"),
		       (unsigned long long) sector,
		       disk->name);

  return GRUB_ERR_NONE;
}

static grub_err_t
grub_efidisk_write (struct grub_disk *disk, grub_disk_addr_t sector,
		    grub_size_t size, const char *buf)
{
  grub_efi_status_t status;

  grub_dprintf ("efidisk",
		"writing 0x%lx sectors at the sector 0x%llx to %s\n",
		(unsigned long) size, (unsigned long long) sector, disk->name);

  status = grub_efidisk_readwrite (disk, sector, size, (char *) buf, 1);

  if (status != GRUB_EFI_SUCCESS)
    return grub_error (GRUB_ERR_WRITE_ERROR,
		       N_("failure writing sector 0x%llx to `%s'"),
		       (unsigned long long) sector, disk->name);

  return GRUB_ERR_NONE;
}

static struct grub_disk_dev grub_efidisk_dev =
  {
    .name = "efidisk",
    .id = GRUB_DISK_DEVICE_EFIDISK_ID,
    .iterate = grub_efidisk_iterate,
    .open = grub_efidisk_open,
    .close = grub_efidisk_close,
    .read = grub_efidisk_read,
    .write = grub_efidisk_write,
    .next = 0
  };

void
grub_efidisk_fini (void)
{
  free_devices (fd_devices);
  free_devices (hd_devices);
  free_devices (cd_devices);
  fd_devices = 0;
  hd_devices = 0;
  cd_devices = 0;
  grub_disk_dev_unregister (&grub_efidisk_dev);
}

void
grub_efidisk_init (void)
{
  grub_disk_firmware_fini = grub_efidisk_fini;

  enumerate_disks ();
  grub_disk_dev_register (&grub_efidisk_dev);
}

/* Some utility functions to map GRUB devices with EFI devices.  */
grub_efi_handle_t
grub_efidisk_get_device_handle (grub_disk_t disk)
{
  struct grub_efidisk_data *d;
  char type;

  if (disk->dev->id != GRUB_DISK_DEVICE_EFIDISK_ID)
    return 0;

  d = disk->data;
  type = disk->name[0];

  switch (type)
    {
    case 'f':
      /* This is the simplest case.  */
      return d->handle;

    case 'c':
      /* FIXME: probably this is not correct.  */
      return d->handle;

    case 'h':
      /* If this is the whole disk, just return its own data.  */
      if (! disk->partition)
	return d->handle;

      /* Otherwise, we must query the corresponding device to the firmware.  */
      {
	struct grub_efidisk_data *devices;
	grub_efi_handle_t handle = 0;
	struct grub_efidisk_data *c;

	devices = make_devices ();
	FOR_CHILDREN (c, devices)
	  {
	    grub_efi_hard_drive_device_path_t hd;

	    grub_memcpy (&hd, c->last_device_path, sizeof (hd));

	    if ((GRUB_EFI_DEVICE_PATH_TYPE (c->last_device_path)
		 == GRUB_EFI_MEDIA_DEVICE_PATH_TYPE)
		&& (GRUB_EFI_DEVICE_PATH_SUBTYPE (c->last_device_path)
		    == GRUB_EFI_HARD_DRIVE_DEVICE_PATH_SUBTYPE)
<<<<<<< HEAD
		&& (grub_partition_get_start (disk->partition)
=======
		&& (grub_partition_get_start (disk->partition) 
>>>>>>> 86f54073
		    == (hd.partition_start << (disk->log_sector_size
					       - GRUB_DISK_SECTOR_BITS)))
		&& (grub_partition_get_len (disk->partition)
		    == (hd.partition_size << (disk->log_sector_size
					      - GRUB_DISK_SECTOR_BITS))))
	      {
		handle = c->handle;
		break;
	      }
	  }

	free_devices (devices);

	if (handle != 0)
	  return handle;
      }
      break;

    default:
      break;
    }

  return 0;
}

#define NEEDED_BUFLEN sizeof ("XdXXXXXXXXXX")
static inline int
get_diskname_from_path_real (const grub_efi_device_path_t *path,
			     struct grub_efidisk_data *head,
			     char *buf)
{
  int count = 0;
  struct grub_efidisk_data *d;
  for (d = head, count = 0; d; d = d->next, count++)
    if (grub_efi_compare_device_paths (d->device_path, path) == 0)
      {
	grub_snprintf (buf, NEEDED_BUFLEN - 1, "d%d", count);
	return 1;
      }
  return 0;
}

static inline int
get_diskname_from_path (const grub_efi_device_path_t *path,
			char *buf)
{
  if (get_diskname_from_path_real (path, hd_devices, buf + 1))
    {
      buf[0] = 'h';
      return 1;
    }

  if (get_diskname_from_path_real (path, fd_devices, buf + 1))
    {
      buf[0] = 'f';
      return 1;
    }

  if (get_diskname_from_path_real (path, cd_devices, buf + 1))
    {
      buf[0] = 'c';
      return 1;
    }
  return 0;
}

/* Context for grub_efidisk_get_device_name.  */
struct grub_efidisk_get_device_name_ctx
{
  char *partition_name;
  grub_efi_hard_drive_device_path_t hd;
};

/* Helper for grub_efidisk_get_device_name.
   Find the identical partition.  */
static int
grub_efidisk_get_device_name_iter (grub_disk_t disk,
				   const grub_partition_t part, void *data)
{
  struct grub_efidisk_get_device_name_ctx *ctx = data;

  if (grub_partition_get_start (part)
      == (ctx->hd.partition_start << (disk->log_sector_size
				      - GRUB_DISK_SECTOR_BITS))
      && grub_partition_get_len (part)
      == (ctx->hd.partition_size << (disk->log_sector_size
				     - GRUB_DISK_SECTOR_BITS)))
    {
      ctx->partition_name = grub_partition_get_name (part);
      return 1;
    }

  return 0;
}

char *
grub_efidisk_get_device_name (grub_efi_handle_t *handle)
{
  grub_efi_device_path_t *dp, *ldp;
  char device_name[NEEDED_BUFLEN];

  dp = grub_efi_get_device_path (handle);
  if (! dp)
    return 0;

  ldp = find_last_device_path (dp);
  if (! ldp)
    return 0;

  if (GRUB_EFI_DEVICE_PATH_TYPE (ldp) == GRUB_EFI_MEDIA_DEVICE_PATH_TYPE
      && (GRUB_EFI_DEVICE_PATH_SUBTYPE (ldp) == GRUB_EFI_CDROM_DEVICE_PATH_SUBTYPE
	  || GRUB_EFI_DEVICE_PATH_SUBTYPE (ldp) == GRUB_EFI_HARD_DRIVE_DEVICE_PATH_SUBTYPE))
    {
      int is_cdrom = 0;
      struct grub_efidisk_get_device_name_ctx ctx;
      char *dev_name;
      grub_efi_device_path_t *dup_dp;
      grub_disk_t parent = 0;

<<<<<<< HEAD
      auto int find_partition (grub_disk_t disk, const grub_partition_t part);

      /* Find the identical partition.  */
      int find_partition (grub_disk_t disk, const grub_partition_t part)
	{
	  if (grub_partition_get_start (part)
	      == (hd.partition_start << (disk->log_sector_size
					 - GRUB_DISK_SECTOR_BITS))
	      && grub_partition_get_len (part)
	      == (hd.partition_size << (disk->log_sector_size
					- GRUB_DISK_SECTOR_BITS)))
	    {
	      partition_name = grub_partition_get_name (part);
	      return 1;
	    }

	  return 0;
	}

=======
>>>>>>> 86f54073
      /* It is necessary to duplicate the device path so that GRUB
	 can overwrite it.  */
      dup_dp = duplicate_device_path (dp);
      if (! dup_dp)
	return 0;

      while (1)
	{
	  grub_efi_device_path_t *dup_ldp;
	  dup_ldp = find_last_device_path (dup_dp);
	  if (!(GRUB_EFI_DEVICE_PATH_TYPE (dup_ldp) == GRUB_EFI_MEDIA_DEVICE_PATH_TYPE
		&& (GRUB_EFI_DEVICE_PATH_SUBTYPE (dup_ldp) == GRUB_EFI_CDROM_DEVICE_PATH_SUBTYPE
		    || GRUB_EFI_DEVICE_PATH_SUBTYPE (dup_ldp) == GRUB_EFI_HARD_DRIVE_DEVICE_PATH_SUBTYPE)))
	    break;

	  if (GRUB_EFI_DEVICE_PATH_SUBTYPE (dup_ldp) == GRUB_EFI_CDROM_DEVICE_PATH_SUBTYPE)
	    is_cdrom = 1;

	  dup_ldp->type = GRUB_EFI_END_DEVICE_PATH_TYPE;
	  dup_ldp->subtype = GRUB_EFI_END_ENTIRE_DEVICE_PATH_SUBTYPE;
	  dup_ldp->length[0] = sizeof (*dup_ldp);
	  dup_ldp->length[1] = 0;
	}

      if (!get_diskname_from_path (dup_dp, device_name))
	{
	  grub_free (dup_dp);
	  return 0;
	}

      parent = grub_disk_open (device_name);
      grub_free (dup_dp);

      if (! parent)
	return 0;

      /* Find a partition which matches the hard drive device path.  */
<<<<<<< HEAD
      grub_memcpy (&hd, ldp, sizeof (hd));
      if (hd.partition_start == 0
	  && (hd.partition_size << (parent->log_sector_size
				    - GRUB_DISK_SECTOR_BITS))
	      == grub_disk_get_size (parent))
=======
      ctx.partition_name = NULL;
      grub_memcpy (&ctx.hd, ldp, sizeof (ctx.hd));
      if (ctx.hd.partition_start == 0
	  && (ctx.hd.partition_size << (parent->log_sector_size
					- GRUB_DISK_SECTOR_BITS))
	  == grub_disk_get_size (parent))
>>>>>>> 86f54073
	{
	  dev_name = grub_strdup (parent->name);
	}
      else
	{
	  grub_partition_iterate (parent, grub_efidisk_get_device_name_iter,
				  &ctx);

	  if (! ctx.partition_name)
	    {
	      grub_disk_close (parent);
	      if (is_cdrom)
		return grub_strdup (device_name);
	      return 0;
	    }

	  dev_name = grub_xasprintf ("%s,%s", parent->name,
				     ctx.partition_name);
	  grub_free (ctx.partition_name);
	}
      grub_disk_close (parent);

      return dev_name;
    }
  /* This may be guessed device - floppy, cdrom or entire disk.  */
  if (!get_diskname_from_path (dp, device_name))
    return 0;
  return grub_strdup (device_name);
}<|MERGE_RESOLUTION|>--- conflicted
+++ resolved
@@ -676,11 +676,7 @@
 		 == GRUB_EFI_MEDIA_DEVICE_PATH_TYPE)
 		&& (GRUB_EFI_DEVICE_PATH_SUBTYPE (c->last_device_path)
 		    == GRUB_EFI_HARD_DRIVE_DEVICE_PATH_SUBTYPE)
-<<<<<<< HEAD
-		&& (grub_partition_get_start (disk->partition)
-=======
 		&& (grub_partition_get_start (disk->partition) 
->>>>>>> 86f54073
 		    == (hd.partition_start << (disk->log_sector_size
 					       - GRUB_DISK_SECTOR_BITS)))
 		&& (grub_partition_get_len (disk->partition)
@@ -800,28 +796,6 @@
       grub_efi_device_path_t *dup_dp;
       grub_disk_t parent = 0;
 
-<<<<<<< HEAD
-      auto int find_partition (grub_disk_t disk, const grub_partition_t part);
-
-      /* Find the identical partition.  */
-      int find_partition (grub_disk_t disk, const grub_partition_t part)
-	{
-	  if (grub_partition_get_start (part)
-	      == (hd.partition_start << (disk->log_sector_size
-					 - GRUB_DISK_SECTOR_BITS))
-	      && grub_partition_get_len (part)
-	      == (hd.partition_size << (disk->log_sector_size
-					- GRUB_DISK_SECTOR_BITS)))
-	    {
-	      partition_name = grub_partition_get_name (part);
-	      return 1;
-	    }
-
-	  return 0;
-	}
-
-=======
->>>>>>> 86f54073
       /* It is necessary to duplicate the device path so that GRUB
 	 can overwrite it.  */
       dup_dp = duplicate_device_path (dp);
@@ -859,20 +833,12 @@
 	return 0;
 
       /* Find a partition which matches the hard drive device path.  */
-<<<<<<< HEAD
-      grub_memcpy (&hd, ldp, sizeof (hd));
-      if (hd.partition_start == 0
-	  && (hd.partition_size << (parent->log_sector_size
-				    - GRUB_DISK_SECTOR_BITS))
-	      == grub_disk_get_size (parent))
-=======
       ctx.partition_name = NULL;
       grub_memcpy (&ctx.hd, ldp, sizeof (ctx.hd));
       if (ctx.hd.partition_start == 0
 	  && (ctx.hd.partition_size << (parent->log_sector_size
 					- GRUB_DISK_SECTOR_BITS))
 	  == grub_disk_get_size (parent))
->>>>>>> 86f54073
 	{
 	  dev_name = grub_strdup (parent->name);
 	}
