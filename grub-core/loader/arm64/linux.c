/*
 *  GRUB  --  GRand Unified Bootloader
 *  Copyright (C) 2013  Free Software Foundation, Inc.
 *
 *  GRUB is free software: you can redistribute it and/or modify
 *  it under the terms of the GNU General Public License as published by
 *  the Free Software Foundation, either version 3 of the License, or
 *  (at your option) any later version.
 *
 *  GRUB is distributed in the hope that it will be useful,
 *  but WITHOUT ANY WARRANTY; without even the implied warranty of
 *  MERCHANTABILITY or FITNESS FOR A PARTICULAR PURPOSE.  See the
 *  GNU General Public License for more details.
 *
 *  You should have received a copy of the GNU General Public License
 *  along with GRUB.  If not, see <http://www.gnu.org/licenses/>.
 */

#include <grub/charset.h>
#include <grub/command.h>
#include <grub/err.h>
#include <grub/file.h>
#include <grub/fdt.h>
#include <grub/linux.h>
#include <grub/loader.h>
#include <grub/mm.h>
#include <grub/types.h>
#include <grub/cpu/linux.h>
#include <grub/cpu/fdtload.h>
#include <grub/efi/efi.h>
#include <grub/efi/linux.h>
#include <grub/efi/pe32.h>
#include <grub/i18n.h>
#include <grub/lib/cmdline.h>

GRUB_MOD_LICENSE ("GPLv3+");

static grub_dl_t my_mod;
static int loaded;

static void *kernel_addr;
static grub_uint64_t kernel_size;
static grub_uint32_t handover_offset;

static char *linux_args;
static grub_uint32_t cmdline_size;

static grub_addr_t initrd_start;
static grub_addr_t initrd_end;

grub_err_t
grub_arm64_uefi_check_image (struct grub_arm64_linux_kernel_header * lh)
{
  if (lh->magic != GRUB_ARM64_LINUX_MAGIC)
    return grub_error(GRUB_ERR_BAD_OS, "invalid magic number");

  if ((lh->code0 & 0xffff) != GRUB_EFI_PE_MAGIC)
    return grub_error (GRUB_ERR_NOT_IMPLEMENTED_YET,
		       N_("plain image kernel not supported - rebuild with CONFIG_(U)EFI_STUB enabled"));

  grub_dprintf ("linux", "UEFI stub kernel:\n");
  grub_dprintf ("linux", "text_offset = 0x%012llx\n",
		(long long unsigned) lh->text_offset);
  grub_dprintf ("linux", "PE/COFF header @ %08x\n", lh->hdr_offset);

  return GRUB_ERR_NONE;
}

static grub_err_t
finalize_params_linux (void)
{
  grub_efi_loaded_image_t *loaded_image = NULL;
  int node, retval, len;

  void *fdt;

  fdt = grub_fdt_load (0x400);

  if (!fdt)
    goto failure;

  node = grub_fdt_find_subnode (fdt, 0, "chosen");
  if (node < 0)
    node = grub_fdt_add_subnode (fdt, 0, "chosen");

  if (node < 1)
    goto failure;

  /* Set initrd info */
  if (initrd_start && initrd_end > initrd_start)
    {
      grub_dprintf ("linux", "Initrd @ 0x%012lx-0x%012lx\n",
		    initrd_start, initrd_end);

      retval = grub_fdt_set_prop64 (fdt, node, "linux,initrd-start",
				    initrd_start);
      if (retval)
	goto failure;
      retval = grub_fdt_set_prop64 (fdt, node, "linux,initrd-end",
				    initrd_end);
      if (retval)
	goto failure;
    }

  if (grub_fdt_install() != GRUB_ERR_NONE)
    goto failure;

  grub_dprintf ("linux", "Installed/updated FDT configuration table @ %p\n",
		fdt);

  /* Convert command line to UCS-2 */
  loaded_image = grub_efi_get_loaded_image (grub_efi_image_handle);
  if (!loaded_image)
    goto failure;

  loaded_image->load_options_size = len =
    (grub_strlen (linux_args) + 1) * sizeof (grub_efi_char16_t);
  loaded_image->load_options =
    grub_efi_allocate_pages (0,
			     GRUB_EFI_BYTES_TO_PAGES (loaded_image->load_options_size));
  if (!loaded_image->load_options)
    return grub_error(GRUB_ERR_BAD_OS, "failed to create kernel parameters");

  loaded_image->load_options_size =
    2 * grub_utf8_to_utf16 (loaded_image->load_options, len,
			    (grub_uint8_t *) linux_args, len, NULL);

  return GRUB_ERR_NONE;

failure:
  grub_fdt_unload();
  return grub_error(GRUB_ERR_BAD_OS, "failed to install/update FDT");
}

static void
free_params (void)
{
  grub_efi_loaded_image_t *loaded_image = NULL;

  loaded_image = grub_efi_get_loaded_image (grub_efi_image_handle);
  if (loaded_image)
    {
      if (loaded_image->load_options)
	grub_efi_free_pages ((grub_efi_physical_address_t)
			      loaded_image->load_options,
			     GRUB_EFI_BYTES_TO_PAGES (loaded_image->load_options_size));
      loaded_image->load_options = NULL;
      loaded_image->load_options_size = 0;
    }
}

grub_err_t
grub_arm64_uefi_boot_image (grub_addr_t addr, grub_size_t size, char *args)
{
  grub_err_t retval;

  retval = finalize_params_linux ();
  if (retval != GRUB_ERR_NONE)
    return grub_errno;

<<<<<<< HEAD
  mempath[0].header.type = GRUB_EFI_HARDWARE_DEVICE_PATH_TYPE;
  mempath[0].header.subtype = GRUB_EFI_MEMORY_MAPPED_DEVICE_PATH_SUBTYPE;
  mempath[0].header.length = grub_cpu_to_le16_compile_time (sizeof (*mempath));
  mempath[0].memory_type = GRUB_EFI_LOADER_DATA;
  mempath[0].start_address = (grub_addr_t) kernel_addr;
  mempath[0].end_address = (grub_addr_t) kernel_addr + kernel_size;

  mempath[1].header.type = GRUB_EFI_END_DEVICE_PATH_TYPE;
  mempath[1].header.subtype = GRUB_EFI_END_ENTIRE_DEVICE_PATH_SUBTYPE;
  mempath[1].header.length = sizeof (grub_efi_device_path_t);

  b = grub_efi_system_table->boot_services;
  status = b->load_image (0, grub_efi_image_handle,
			  (grub_efi_device_path_t *) mempath,
                          kernel_addr, kernel_size, &image_handle);
  if (status != GRUB_EFI_SUCCESS)
    return grub_error (GRUB_ERR_BAD_OS, "cannot load image");
=======
  grub_dprintf ("linux", "linux command line: '%s'\n", args);
  grub_dprintf ("linux", "using kernel addr %p (was 0x%08lx); offset 0x%08x (size %zd)",
                kernel_addr, addr, handover_offset, size);
>>>>>>> fa66063a

  retval = grub_efi_linux_boot ((char *)kernel_addr, handover_offset,
				kernel_addr);

  /* Never reached... */
  free_params();
  return retval;
}

static grub_err_t
grub_linux_boot (void)
{
  return grub_arm64_uefi_boot_image ((grub_addr_t)kernel_addr,
				     kernel_size, linux_args);
}

static grub_err_t
grub_linux_unload (void)
{
  grub_dl_unref (my_mod);
  loaded = 0;
  if (initrd_start)
    grub_efi_free_pages ((grub_efi_physical_address_t) initrd_start,
			 GRUB_EFI_BYTES_TO_PAGES (initrd_end - initrd_start));
  initrd_start = initrd_end = 0;
  grub_free (linux_args);
  if (kernel_addr)
    grub_efi_free_pages ((grub_efi_physical_address_t) kernel_addr,
			 GRUB_EFI_BYTES_TO_PAGES (kernel_size));
  grub_fdt_unload ();
  return GRUB_ERR_NONE;
}

static grub_err_t
grub_cmd_initrd (grub_command_t cmd __attribute__ ((unused)),
		 int argc, char *argv[])
{
  struct grub_linux_initrd_context initrd_ctx = { 0, 0, 0 };
  int initrd_size, initrd_pages;
  void *initrd_mem = NULL;

  if (argc == 0)
    {
      grub_error (GRUB_ERR_BAD_ARGUMENT, N_("filename expected"));
      goto fail;
    }

  if (!loaded)
    {
      grub_error (GRUB_ERR_BAD_ARGUMENT,
		  N_("you need to load the kernel first"));
      goto fail;
    }

  if (grub_initrd_init (argc, argv, &initrd_ctx))
    goto fail;

  initrd_size = grub_get_initrd_size (&initrd_ctx);
  grub_dprintf ("linux", "Loading initrd\n");

  initrd_pages = (GRUB_EFI_BYTES_TO_PAGES (initrd_size));
  initrd_mem = grub_efi_allocate_pages (0, initrd_pages);
  if (!initrd_mem)
    {
      grub_error (GRUB_ERR_OUT_OF_MEMORY, N_("out of memory"));
      goto fail;
    }

  if (grub_initrd_load (&initrd_ctx, argv, initrd_mem))
    goto fail;

  initrd_start = (grub_addr_t) initrd_mem;
  initrd_end = initrd_start + initrd_size;
  grub_dprintf ("linux", "[addr=%p, size=0x%x]\n",
		(void *) initrd_start, initrd_size);

 fail:
  grub_initrd_close (&initrd_ctx);
  if (initrd_mem && !initrd_start)
    grub_efi_free_pages ((grub_efi_physical_address_t) initrd_mem,
			 initrd_pages);

  return grub_errno;
}

static grub_err_t
grub_cmd_linux (grub_command_t cmd __attribute__ ((unused)),
		int argc, char *argv[])
{
  grub_file_t file = 0;
  struct grub_arm64_linux_kernel_header lh;
  struct grub_arm64_linux_pe_header *pe;
  int rc;

  grub_dl_ref (my_mod);

  if (argc == 0)
    {
      grub_error (GRUB_ERR_BAD_ARGUMENT, N_("filename expected"));
      goto fail;
    }

  file = grub_file_open (argv[0]);
  if (!file)
    goto fail;

  kernel_size = grub_file_size (file);

  if (grub_file_read (file, &lh, sizeof (lh)) < (long) sizeof (lh))
    return grub_errno;

  if (grub_arm64_uefi_check_image (&lh) != GRUB_ERR_NONE)
    goto fail;

  grub_loader_unset();

  grub_dprintf ("linux", "kernel file size: %lld\n", (long long) kernel_size);
  kernel_addr = grub_efi_allocate_pages (0, GRUB_EFI_BYTES_TO_PAGES (kernel_size));
  grub_dprintf ("linux", "kernel numpages: %lld\n",
		(long long) GRUB_EFI_BYTES_TO_PAGES (kernel_size));
  if (!kernel_addr)
    {
      grub_error (GRUB_ERR_OUT_OF_MEMORY, N_("out of memory"));
      goto fail;
    }

  grub_file_seek (file, 0);
  if (grub_file_read (file, kernel_addr, kernel_size)
      < (grub_int64_t) kernel_size)
    {
      if (!grub_errno)
	grub_error (GRUB_ERR_BAD_OS, N_("premature end of file %s"), argv[0]);
      goto fail;
    }

  grub_dprintf ("linux", "kernel @ %p\n", kernel_addr);

  rc = grub_linuxefi_secure_validate (kernel_addr, kernel_size);
  if (rc < 0)
    {
      grub_error (GRUB_ERR_INVALID_COMMAND, N_("%s has invalid signature"), argv[0]);
      goto fail;
    }

  pe = (void *)((unsigned long)kernel_addr + lh.hdr_offset);
  handover_offset = pe->opt.entry_addr;

  cmdline_size = grub_loader_cmdline_size (argc, argv) + sizeof (LINUX_IMAGE);
  linux_args = grub_malloc (cmdline_size);
  if (!linux_args)
    {
      grub_error (GRUB_ERR_OUT_OF_MEMORY, N_("out of memory"));
      goto fail;
    }
  grub_memcpy (linux_args, LINUX_IMAGE, sizeof (LINUX_IMAGE));
  grub_create_loader_cmdline (argc, argv,
			      linux_args + sizeof (LINUX_IMAGE) - 1,
			      cmdline_size);

  if (grub_errno == GRUB_ERR_NONE)
    {
      grub_loader_set (grub_linux_boot, grub_linux_unload, 0);
      loaded = 1;
    }

fail:
  if (file)
    grub_file_close (file);

  if (grub_errno != GRUB_ERR_NONE)
    {
      grub_dl_unref (my_mod);
      loaded = 0;
    }

  if (linux_args && !loaded)
    grub_free (linux_args);

  if (kernel_addr && !loaded)
    grub_efi_free_pages ((grub_efi_physical_address_t) kernel_addr,
			 GRUB_EFI_BYTES_TO_PAGES (kernel_size));

  return grub_errno;
}


static grub_command_t cmd_linux, cmd_initrd;

GRUB_MOD_INIT (linux)
{
  cmd_linux = grub_register_command ("linux", grub_cmd_linux, 0,
				     N_("Load Linux."));
  cmd_initrd = grub_register_command ("initrd", grub_cmd_initrd, 0,
				      N_("Load initrd."));
  my_mod = mod;
}

GRUB_MOD_FINI (linux)
{
  grub_unregister_command (cmd_linux);
  grub_unregister_command (cmd_initrd);
}<|MERGE_RESOLUTION|>--- conflicted
+++ resolved
@@ -158,29 +158,9 @@
   if (retval != GRUB_ERR_NONE)
     return grub_errno;
 
-<<<<<<< HEAD
-  mempath[0].header.type = GRUB_EFI_HARDWARE_DEVICE_PATH_TYPE;
-  mempath[0].header.subtype = GRUB_EFI_MEMORY_MAPPED_DEVICE_PATH_SUBTYPE;
-  mempath[0].header.length = grub_cpu_to_le16_compile_time (sizeof (*mempath));
-  mempath[0].memory_type = GRUB_EFI_LOADER_DATA;
-  mempath[0].start_address = (grub_addr_t) kernel_addr;
-  mempath[0].end_address = (grub_addr_t) kernel_addr + kernel_size;
-
-  mempath[1].header.type = GRUB_EFI_END_DEVICE_PATH_TYPE;
-  mempath[1].header.subtype = GRUB_EFI_END_ENTIRE_DEVICE_PATH_SUBTYPE;
-  mempath[1].header.length = sizeof (grub_efi_device_path_t);
-
-  b = grub_efi_system_table->boot_services;
-  status = b->load_image (0, grub_efi_image_handle,
-			  (grub_efi_device_path_t *) mempath,
-                          kernel_addr, kernel_size, &image_handle);
-  if (status != GRUB_EFI_SUCCESS)
-    return grub_error (GRUB_ERR_BAD_OS, "cannot load image");
-=======
   grub_dprintf ("linux", "linux command line: '%s'\n", args);
   grub_dprintf ("linux", "using kernel addr %p (was 0x%08lx); offset 0x%08x (size %zd)",
                 kernel_addr, addr, handover_offset, size);
->>>>>>> fa66063a
 
   retval = grub_efi_linux_boot ((char *)kernel_addr, handover_offset,
 				kernel_addr);
