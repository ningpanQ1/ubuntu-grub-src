--- conflicted
+++ resolved
@@ -1315,92 +1315,6 @@
 			 bss_size);
 }
 
-<<<<<<< HEAD
-static int NESTED_FUNC_ATTR
-grub_bsd_elf32_size_hook (grub_elf_t elf __attribute__ ((unused)),
-			  Elf32_Phdr *phdr, void *arg __attribute__ ((unused)))
-{
-  Elf32_Addr paddr;
-
-  if (phdr->p_type != PT_LOAD
-      && phdr->p_type != PT_DYNAMIC)
-      return 0;
-
-  paddr = phdr->p_paddr & 0xFFFFFFF;
-
-  if (paddr < kern_start)
-    kern_start = paddr;
-
-  if (paddr + phdr->p_memsz > kern_end)
-    kern_end = paddr + phdr->p_memsz;
-
-  return 0;
-}
-
-static grub_err_t
-grub_bsd_elf32_hook (Elf32_Phdr * phdr, grub_addr_t * addr, int *do_load)
-{
-  Elf32_Addr paddr;
-
-  if (phdr->p_type != PT_LOAD
-      && phdr->p_type != PT_DYNAMIC)
-    {
-      *do_load = 0;
-      return 0;
-    }
-
-  *do_load = 1;
-  phdr->p_paddr &= 0xFFFFFFF;
-  paddr = phdr->p_paddr;
-
-  *addr = (grub_addr_t) (paddr - kern_start + (grub_uint8_t *) kern_chunk_src);
-
-  return GRUB_ERR_NONE;
-}
-
-static int NESTED_FUNC_ATTR
-grub_bsd_elf64_size_hook (grub_elf_t elf __attribute__ ((unused)),
-			  Elf64_Phdr *phdr, void *arg __attribute__ ((unused)))
-{
-  Elf64_Addr paddr;
-
-  if (phdr->p_type != PT_LOAD
-      && phdr->p_type != PT_DYNAMIC)
-    return 0;
-
-  paddr = phdr->p_paddr & 0xfffffff;
-
-  if (paddr < kern_start)
-    kern_start = paddr;
-
-  if (paddr + phdr->p_memsz > kern_end)
-    kern_end = paddr + phdr->p_memsz;
-
-  return 0;
-}
-
-static grub_err_t
-grub_bsd_elf64_hook (Elf64_Phdr * phdr, grub_addr_t * addr, int *do_load)
-{
-  Elf64_Addr paddr;
-
-  if (phdr->p_type != PT_LOAD
-      && phdr->p_type != PT_DYNAMIC)
-    {
-      *do_load = 0;
-      return 0;
-    }
-
-  *do_load = 1;
-  paddr = phdr->p_paddr & 0xfffffff;
-
-  *addr = (grub_addr_t) (paddr - kern_start + (grub_uint8_t *) kern_chunk_src);
-
-  return GRUB_ERR_NONE;
-}
-
-=======
->>>>>>> 86f54073
 static grub_err_t
 grub_bsd_load_elf (grub_elf_t elf, const char *filename)
 {
@@ -1415,12 +1329,6 @@
       Elf32_Phdr *phdr;
 
       entry = elf->ehdr.ehdr32.e_entry & 0xFFFFFFF;
-<<<<<<< HEAD
-      err = grub_elf32_phdr_iterate (elf, filename,
-				     grub_bsd_elf32_size_hook, NULL);
-      if (err)
-	return err;
-=======
 
       FOR_ELF32_PHDRS (elf, phdr)
 	{
@@ -1441,7 +1349,6 @@
 
       if (grub_errno)
 	return grub_errno;
->>>>>>> 86f54073
       err = grub_relocator_alloc_chunk_addr (relocator, &ch,
 					     kern_start, kern_end - kern_start);
       if (err)
