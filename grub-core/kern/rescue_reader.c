/* rescue_reader.c - rescue mode reader  */
/*
 *  GRUB  --  GRand Unified Bootloader
 *  Copyright (C) 2009,2010  Free Software Foundation, Inc.
 *
 *  GRUB is free software: you can redistribute it and/or modify
 *  it under the terms of the GNU General Public License as published by
 *  the Free Software Foundation, either version 3 of the License, or
 *  (at your option) any later version.
 *
 *  GRUB is distributed in the hope that it will be useful,
 *  but WITHOUT ANY WARRANTY; without even the implied warranty of
 *  MERCHANTABILITY or FITNESS FOR A PARTICULAR PURPOSE.  See the
 *  GNU General Public License for more details.
 *
 *  You should have received a copy of the GNU General Public License
 *  along with GRUB.  If not, see <http://www.gnu.org/licenses/>.
 */

#include <grub/types.h>
#include <grub/reader.h>
#include <grub/parser.h>
#include <grub/misc.h>
#include <grub/term.h>
#include <grub/mm.h>

#define GRUB_RESCUE_BUF_SIZE	256

static char linebuf[GRUB_RESCUE_BUF_SIZE];

/* Prompt to input a command and read the line.  */
static grub_err_t
grub_rescue_read_line (char **line, int cont)
{
  int c;
  int pos = 0;
  char str[4];

  grub_printf ((cont) ? "> " : "grub rescue> ");
  grub_memset (linebuf, 0, GRUB_RESCUE_BUF_SIZE);

  while ((c = grub_getkey ()) != '\n' && c != '\r')
    {
      if (grub_isprint (c))
	{
	  if (pos < GRUB_RESCUE_BUF_SIZE - 1)
	    {
	      str[0] = c;
	      str[1] = 0;
	      linebuf[pos++] = c;
	      grub_xputs (str);
	    }
	}
      else if (c == '\b')
	{
	  if (pos > 0)
	    {
	      str[0] = c;
	      str[1] = ' ';
	      str[2] = c;
	      str[3] = 0;
	      linebuf[--pos] = 0;
	      grub_xputs (str);
	    }
	}
      grub_refresh ();
    }

  grub_xputs ("\n");
  grub_refresh ();

  *line = grub_strdup (linebuf);

  return 0;
}

void __attribute__ ((noreturn))
grub_rescue_run (void)
{
<<<<<<< HEAD
#ifdef GRUB_QUIET_BOOT
=======
#ifdef QUIET_BOOT
>>>>>>> f08d8e10
  grub_printf ("Entering rescue mode...\n");
#endif

  while (1)
    {
      char *line;

      /* Print an error, if any.  */
      grub_print_error ();
      grub_errno = GRUB_ERR_NONE;

      grub_rescue_read_line (&line, 0);
      if (! line || line[0] == '\0')
	continue;

      grub_rescue_parse_line (line, grub_rescue_read_line);
      grub_free (line);
    }
}<|MERGE_RESOLUTION|>--- conflicted
+++ resolved
@@ -77,11 +77,7 @@
 void __attribute__ ((noreturn))
 grub_rescue_run (void)
 {
-<<<<<<< HEAD
-#ifdef GRUB_QUIET_BOOT
-=======
 #ifdef QUIET_BOOT
->>>>>>> f08d8e10
   grub_printf ("Entering rescue mode...\n");
 #endif
 
