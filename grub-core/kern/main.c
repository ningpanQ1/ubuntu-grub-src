/* main.c - the kernel main routine */
/*
 *  GRUB  --  GRand Unified Bootloader
 *  Copyright (C) 2002,2003,2005,2006,2008,2009  Free Software Foundation, Inc.
 *
 *  GRUB is free software: you can redistribute it and/or modify
 *  it under the terms of the GNU General Public License as published by
 *  the Free Software Foundation, either version 3 of the License, or
 *  (at your option) any later version.
 *
 *  GRUB is distributed in the hope that it will be useful,
 *  but WITHOUT ANY WARRANTY; without even the implied warranty of
 *  MERCHANTABILITY or FITNESS FOR A PARTICULAR PURPOSE.  See the
 *  GNU General Public License for more details.
 *
 *  You should have received a copy of the GNU General Public License
 *  along with GRUB.  If not, see <http://www.gnu.org/licenses/>.
 */

#include <grub/kernel.h>
#include <grub/misc.h>
#include <grub/symbol.h>
#include <grub/dl.h>
#include <grub/term.h>
#include <grub/file.h>
#include <grub/device.h>
#include <grub/env.h>
#include <grub/mm.h>
#include <grub/command.h>
#include <grub/reader.h>
#include <grub/parser.h>

/* This is actualy platform-independant but used only on loongson and sparc.  */
#if defined (GRUB_MACHINE_MIPS_LOONGSON) || defined (GRUB_MACHINE_MIPS_QEMU_MIPS) || defined (GRUB_MACHINE_SPARC64)
grub_addr_t
grub_modules_get_end (void)
{
  struct grub_module_info *modinfo;

  modinfo = (struct grub_module_info *) grub_modbase;

  /* Check if there are any modules.  */
  if ((modinfo == 0) || modinfo->magic != GRUB_MODULE_MAGIC)
    return grub_modbase;

  return grub_modbase + modinfo->size;
}
#endif

/* Load all modules in core.  */
static void
grub_load_modules (void)
{
  struct grub_module_header *header;
  FOR_MODULES (header)
  {
    /* Not an ELF module, skip.  */
    if (header->type != OBJ_TYPE_ELF)
      continue;

    if (! grub_dl_load_core ((char *) header + sizeof (struct grub_module_header),
			     (header->size - sizeof (struct grub_module_header))))
      grub_fatal ("%s", grub_errmsg);

    if (grub_errno)
      grub_print_error ();
  }
}

static void
grub_load_config (void)
{
  struct grub_module_header *header;
  FOR_MODULES (header)
  {
    /* Not an embedded config, skip.  */
    if (header->type != OBJ_TYPE_CONFIG)
      continue;
    
    grub_parser_execute ((char *) header +
			 sizeof (struct grub_module_header));
    break;
  }
}

/* Write hook for the environment variables of root. Remove surrounding
   parentheses, if any.  */
static char *
grub_env_write_root (struct grub_env_var *var __attribute__ ((unused)),
		     const char *val)
{
  /* XXX Is it better to check the existence of the device?  */
  grub_size_t len = grub_strlen (val);

  if (val[0] == '(' && val[len - 1] == ')')
    return grub_strndup (val + 1, len - 2);

  return grub_strdup (val);
}

static void
grub_set_prefix_and_root (void)
{
  char *device = NULL;
  char *path = NULL;
  char *fwdevice = NULL;
  char *fwpath = NULL;
  char *prefix = NULL;
  struct grub_module_header *header;

  FOR_MODULES (header)
    if (header->type == OBJ_TYPE_PREFIX)
      prefix = (char *) header + sizeof (struct grub_module_header);

  grub_register_variable_hook ("root", 0, grub_env_write_root);

  if (prefix)
    {
      char *pptr = NULL;
      if (prefix[0] == '(')
	{
	  pptr = grub_strrchr (prefix, ')');
	  if (pptr)
	    {
	      device = grub_strndup (prefix + 1, pptr - prefix - 1);
	      pptr++;
	    }
	}
      if (!pptr)
	pptr = prefix;
      if (pptr[0])
	path = grub_strdup (pptr);
    }
  if ((!device || device[0] == ',' || !device[0]) || !path)
    grub_machine_get_bootlocation (&fwdevice, &fwpath);

  if (!device && fwdevice)
    device = fwdevice;
  else if (fwdevice && (device[0] == ',' || !device[0]))
    {
      /* We have a partition, but still need to fill in the drive.  */
      char *comma, *new_device;

      for (comma = fwdevice; *comma; )
	{
	  if (comma[0] == '\\' && comma[1] == ',')
	    {
	      comma += 2;
	      continue;
	    }
	  if (*comma == ',')
	    break;
	  comma++;
	}
      if (*comma)
	{
	  char *drive = grub_strndup (fwdevice, comma - fwdevice);
	  new_device = grub_xasprintf ("%s%s", drive, device);
	  grub_free (drive);
	}
      else
	new_device = grub_xasprintf ("%s%s", fwdevice, device);

      grub_free (fwdevice);
      grub_free (device);
      device = new_device;
    }
  else
    grub_free (fwdevice);
  if (fwpath && !path)
    path = fwpath;
  else
    grub_free (fwpath);
  if (device)
    {
      char *prefix_set;
    
      prefix_set = grub_xasprintf ("(%s)%s", device, path ? : "");
      if (prefix_set)
	{
	  grub_env_set ("prefix", prefix_set);
	  grub_free (prefix_set);
	}
      grub_env_set ("root", device);
    }

  grub_free (device);
  grub_free (path);
  grub_print_error ();
}

/* Load the normal mode module and execute the normal mode if possible.  */
static void
grub_load_normal_mode (void)
{
  /* Load the module.  */
  grub_dl_load ("normal");

  /* Print errors if any.  */
  grub_print_error ();
  grub_errno = 0;

  grub_command_execute ("normal", 0, 0);
}

/* The main routine.  */
void __attribute__ ((noreturn))
grub_main (void)
{
<<<<<<< HEAD
#ifdef GRUB_QUIET_BOOT
=======
#ifdef QUIET_BOOT
>>>>>>> f08d8e10
  struct grub_term_output *term;
#endif

  /* First of all, initialize the machine.  */
  grub_machine_init ();

<<<<<<< HEAD
#ifdef GRUB_QUIET_BOOT
=======
#ifdef QUIET_BOOT
>>>>>>> f08d8e10
  /* Disable the cursor until we need it.  */
  FOR_ACTIVE_TERM_OUTPUTS(term)
    grub_term_setcursor (term, 0);
#else
  /* Hello.  */
  grub_setcolorstate (GRUB_TERM_COLOR_HIGHLIGHT);
  grub_printf ("Welcome to GRUB!\n\n");
  grub_setcolorstate (GRUB_TERM_COLOR_STANDARD);
#endif

  /* Load pre-loaded modules and free the space.  */
  grub_register_exported_symbols ();
#ifdef GRUB_LINKER_HAVE_INIT
  grub_arch_dl_init_linker ();
#endif  
  grub_load_modules ();

  /* It is better to set the root device as soon as possible,
     for convenience.  */
  grub_set_prefix_and_root ();
  grub_env_export ("root");
  grub_env_export ("prefix");

  grub_register_core_commands ();

  grub_load_config ();
  grub_load_normal_mode ();

<<<<<<< HEAD
#ifdef GRUB_QUIET_BOOT
=======
#ifdef QUIET_BOOT
>>>>>>> f08d8e10
  /* If we have to enter rescue mode, enable the cursor again.  */
  FOR_ACTIVE_TERM_OUTPUTS(term)
    grub_term_setcursor (term, 1);
#endif

  grub_rescue_run ();
}<|MERGE_RESOLUTION|>--- conflicted
+++ resolved
@@ -207,22 +207,14 @@
 void __attribute__ ((noreturn))
 grub_main (void)
 {
-<<<<<<< HEAD
-#ifdef GRUB_QUIET_BOOT
-=======
 #ifdef QUIET_BOOT
->>>>>>> f08d8e10
   struct grub_term_output *term;
 #endif
 
   /* First of all, initialize the machine.  */
   grub_machine_init ();
 
-<<<<<<< HEAD
-#ifdef GRUB_QUIET_BOOT
-=======
 #ifdef QUIET_BOOT
->>>>>>> f08d8e10
   /* Disable the cursor until we need it.  */
   FOR_ACTIVE_TERM_OUTPUTS(term)
     grub_term_setcursor (term, 0);
@@ -251,11 +243,7 @@
   grub_load_config ();
   grub_load_normal_mode ();
 
-<<<<<<< HEAD
-#ifdef GRUB_QUIET_BOOT
-=======
 #ifdef QUIET_BOOT
->>>>>>> f08d8e10
   /* If we have to enter rescue mode, enable the cursor again.  */
   FOR_ACTIVE_TERM_OUTPUTS(term)
     grub_term_setcursor (term, 1);
