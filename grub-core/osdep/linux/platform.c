--- conflicted
+++ resolved
@@ -83,24 +83,6 @@
       char *pd;
       int found;
 
-<<<<<<< HEAD
-      if (is_64_kernel ())
-	platform = "x86_64-efi";
-      else
-	platform = "i386-efi";
-
-      pd = grub_util_path_concat (2, pkglibdir, platform);
-      found = grub_util_is_directory (pd);
-      free (pd);
-      if (found)
-	return platform;
-    }
-
-  if (is_not_empty_directory ("/proc/device-tree"))
-    return "i386-ieee1275";
-  else
-    return "i386-pc";
-=======
       grub_util_info ("...found");
       if (is_64_kernel ())
 	platform = "x86_64-efi";
@@ -125,5 +107,4 @@
 
   grub_util_info ("... not found");
   return "i386-pc";
->>>>>>> 30d83b38
 }